--- conflicted
+++ resolved
@@ -41,9 +41,6 @@
 rootProject.children.each {project ->
 	project.buildFileName = "${project.name}.gradle"
 }
-<<<<<<< HEAD
-include 'spring-study'
-=======
 
 settings.gradle.projectsLoaded {
 	gradleEnterprise {
@@ -64,5 +61,4 @@
 			}
 		}
 	}
-}
->>>>>>> 3c4434bd
+}