<<<<<<< HEAD
buildscript {
	repositories {
		maven{ url 'http://maven.aliyun.com/nexus/content/groups/public/' }
		maven{ url 'http://maven.aliyun.com/nexus/content/repositories/jcenter'}
		maven{ url 'http://maven.aliyun.com/repository/spring-plugins'}
		maven { url "https://repo.spring.io/plugins-release" }
	}
	dependencies {
		classpath("io.spring.gradle:propdeps-plugin:0.0.9.RELEASE")
		classpath("org.asciidoctor:asciidoctorj-pdf:1.5.0-alpha.16")
	}
}

// 3rd party plugin repositories can be configured in settings.gradle
=======
>>>>>>> 3c4434bd
plugins {
	id 'io.spring.dependency-management' version '1.0.9.RELEASE' apply false
	id 'io.spring.nohttp' version '0.0.5.RELEASE'
	id 'org.jetbrains.kotlin.jvm' version '1.4.21' apply false
	id 'org.jetbrains.dokka' version '0.10.1' apply false
	id 'org.asciidoctor.jvm.convert' version '3.1.0'
	id 'org.asciidoctor.jvm.pdf' version '3.1.0'
	id 'de.undercouch.download' version '4.1.1'
	id "io.freefair.aspectj" version '5.1.1' apply false
	id "com.github.ben-manes.versions" version '0.28.0'
	id "me.champeau.gradle.jmh" version "0.5.0" apply false
	id "org.jetbrains.kotlin.plugin.serialization" version "1.4.21" apply false
}

ext {
	moduleProjects = subprojects.findAll { it.name.startsWith("spring-") }
	javaProjects = subprojects - project(":framework-bom")
	withoutJclOverSlf4j = {
		exclude group: "org.slf4j", name: "jcl-over-slf4j"
	}
}

configure(allprojects) { project ->
	apply plugin: "io.spring.dependency-management"

	dependencyManagement {
		imports {
			mavenBom "com.fasterxml.jackson:jackson-bom:2.12.0"
			mavenBom "io.netty:netty-bom:4.1.56.Final"
			mavenBom "io.projectreactor:reactor-bom:2020.0.2"
			mavenBom "io.r2dbc:r2dbc-bom:Arabba-SR8"
			mavenBom "io.rsocket:rsocket-bom:1.1.0"
			mavenBom "org.eclipse.jetty:jetty-bom:9.4.35.v20201120"
			mavenBom "org.jetbrains.kotlin:kotlin-bom:1.4.21"
			mavenBom "org.jetbrains.kotlinx:kotlinx-coroutines-bom:1.4.2"
			mavenBom "org.junit:junit-bom:5.7.0"
		}
		dependencies {
			dependencySet(group: 'org.apache.logging.log4j', version: '2.14.0') {
				entry 'log4j-api'
				entry 'log4j-core'
				entry 'log4j-jul'
				entry 'log4j-slf4j-impl'
			}
			dependency "org.slf4j:slf4j-api:1.7.30"
			dependency("com.google.code.findbugs:findbugs:3.0.1") {
				exclude group: "dom4j", name: "dom4j"
			}
			dependency "com.google.code.findbugs:jsr305:3.0.2"

			dependencySet(group: 'org.aspectj', version: '1.9.6') {
				entry 'aspectjrt'
				entry 'aspectjtools'
				entry 'aspectjweaver'
			}
			dependencySet(group: 'org.codehaus.groovy', version: '3.0.7') {
				entry 'groovy'
				entry 'groovy-jsr223'
				entry 'groovy-templates'  // requires findbugs for warning-free compilation
				entry 'groovy-test'
				entry 'groovy-xml'
			}

			dependency "io.reactivex:rxjava:1.3.8"
			dependency "io.reactivex:rxjava-reactive-streams:1.2.1"
			dependency "io.reactivex.rxjava2:rxjava:2.2.19"
			dependency "io.reactivex.rxjava3:rxjava:3.0.8"
			dependency "io.projectreactor.tools:blockhound:1.0.4.RELEASE"

			dependency "com.caucho:hessian:4.0.63"
			dependency "com.fasterxml:aalto-xml:1.2.2"
			dependency("com.fasterxml.woodstox:woodstox-core:6.2.3") {
				exclude group: "stax", name: "stax-api"
			}
			dependency "com.google.code.gson:gson:2.8.6"
			dependency "com.google.protobuf:protobuf-java-util:3.14.0"
			dependency "com.googlecode.protobuf-java-format:protobuf-java-format:1.4"
			dependency("com.thoughtworks.xstream:xstream:1.4.14") {
				exclude group: "xpp3", name: "xpp3_min"
				exclude group: "xmlpull", name: "xmlpull"
			}
			dependency "org.apache.johnzon:johnzon-jsonb:1.2.8"
			dependency("org.codehaus.jettison:jettison:1.3.8") {
				exclude group: "stax", name: "stax-api"
			}
			dependencySet(group: 'org.jibx', version: '1.3.3') {
				entry 'jibx-bind'
				entry 'jibx-run'
			}
			dependency "org.ogce:xpp3:1.1.6"
			dependency "org.yaml:snakeyaml:1.27"
			dependencySet(group: 'org.jetbrains.kotlinx', version: '1.0.0') {
				entry 'kotlinx-serialization-core'
				entry 'kotlinx-serialization-json'
			}

			dependency "com.h2database:h2:1.4.200"
			dependency "com.github.ben-manes.caffeine:caffeine:2.8.8"
			dependency "com.github.librepdf:openpdf:1.3.23"
			dependency "com.rometools:rome:1.15.0"
			dependency "commons-io:commons-io:2.5"
			dependency "io.vavr:vavr:0.10.3"
			dependency "net.sf.jopt-simple:jopt-simple:5.0.4"
			dependencySet(group: 'org.apache.activemq', version: '5.16.0') {
				entry 'activemq-broker'
				entry('activemq-kahadb-store') {
					exclude group: "org.springframework", name: "spring-context"
				}
				entry 'activemq-stomp'
			}
			dependency "org.apache.bcel:bcel:6.0"
			dependency "org.apache.commons:commons-pool2:2.9.0"
			dependencySet(group: 'org.apache.derby', version: '10.14.2.0') {
				entry 'derby'
				entry 'derbyclient'
			}
			dependency "org.apache.poi:poi-ooxml:4.1.2"
			dependency "org.apache-extras.beanshell:bsh:2.0b6"
			dependency "org.freemarker:freemarker:2.3.30"
			dependency "org.hsqldb:hsqldb:2.5.1"
			dependency "org.quartz-scheduler:quartz:2.3.2"
			dependency "org.codehaus.fabric3.api:commonj:1.1.0"
			dependency "net.sf.ehcache:ehcache:2.10.6"
			dependency "org.ehcache:jcache:1.0.1"
			dependency "org.ehcache:ehcache:3.4.0"
			dependency "org.hibernate:hibernate-core:5.4.26.Final"
			dependency "org.hibernate:hibernate-validator:6.1.7.Final"
			dependency "org.webjars:webjars-locator-core:0.46"
			dependency "org.webjars:underscorejs:1.8.3"

			dependencySet(group: 'org.apache.tomcat', version: '9.0.41') {
				entry 'tomcat-util'
				entry('tomcat-websocket') {
					exclude group: "org.apache.tomcat", name: "tomcat-websocket-api"
					exclude group: "org.apache.tomcat", name: "tomcat-servlet-api"
				}
			}
			dependencySet(group: 'org.apache.tomcat.embed', version: '9.0.41') {
				entry 'tomcat-embed-core'
				entry 'tomcat-embed-websocket'
			}
			dependencySet(group: 'io.undertow', version: '2.2.3.Final') {
				entry 'undertow-core'
				entry('undertow-websockets-jsr') {
					exclude group: "org.jboss.spec.javax.websocket", name: "jboss-websocket-api_1.1_spec"
				}
				entry('undertow-servlet') {
					exclude group: "org.jboss.spec.javax.servlet", name: "jboss-servlet-api_3.1_spec"
					exclude group: "org.jboss.spec.javax.annotation", name: "jboss-annotations-api_1.2_spec"
				}
			}

			dependencySet(group: 'com.squareup.okhttp3', version: '3.14.9') {
				entry 'okhttp'
				entry 'mockwebserver'
			}
			dependency("org.apache.httpcomponents:httpclient:4.5.13") {
				exclude group: "commons-logging", name: "commons-logging"
			}
			dependency("org.apache.httpcomponents:httpasyncclient:4.1.4") {
				exclude group: "commons-logging", name: "commons-logging"
			}
			dependency 'org.apache.httpcomponents.client5:httpclient5:5.0.3'
			dependency 'org.apache.httpcomponents.core5:httpcore5-reactive:5.0.3'
			dependency "org.eclipse.jetty:jetty-reactive-httpclient:1.1.5"

			dependency "org.jruby:jruby:9.2.13.0"
			dependency "org.python:jython-standalone:2.7.1"
			dependency "org.mozilla:rhino:1.7.11"

			dependency "commons-fileupload:commons-fileupload:1.4"
			dependency "org.synchronoss.cloud:nio-multipart-parser:1.1.0"

			dependency("org.dom4j:dom4j:2.1.3") {
				exclude group: "jaxen", name: "jaxen"
				exclude group: "net.java.dev.msv", name: "xsdlib"
				exclude group: "pull-parser", name: "pull-parser"
				exclude group: "xpp3", name: "xpp3"
			}
			dependency("jaxen:jaxen:1.2.0") {
				exclude group: "dom4j", name: "dom4j"
			}

			dependency("junit:junit:4.13.1") {
				exclude group: "org.hamcrest", name: "hamcrest-core"
			}
			dependency("de.bechte.junit:junit-hierarchicalcontextrunner:4.12.1") {
				exclude group: "junit", name: "junit"
			}
			dependency "org.testng:testng:7.3.0"
			dependency "org.hamcrest:hamcrest:2.1"
			dependency "org.awaitility:awaitility:3.1.6"
			dependency "org.assertj:assertj-core:3.18.1"
			dependencySet(group: 'org.xmlunit', version: '2.8.2') {
				entry 'xmlunit-assertj'
				entry('xmlunit-matchers') {
					exclude group: "org.hamcrest", name: "hamcrest-core"
				}
			}
			dependencySet(group: 'org.mockito', version: '3.6.28') {
				entry('mockito-core') {
					exclude group: "org.hamcrest", name: "hamcrest-core"
				}
				entry 'mockito-junit-jupiter'
			}
			dependency "io.mockk:mockk:1.10.2"

			dependency("net.sourceforge.htmlunit:htmlunit:2.45.0") {
				exclude group: "commons-logging", name: "commons-logging"
			}
			dependency("org.seleniumhq.selenium:htmlunit-driver:2.45.0") {
				exclude group: "commons-logging", name: "commons-logging"
			}
			dependency("org.seleniumhq.selenium:selenium-java:3.141.59") {
				exclude group: "commons-logging", name: "commons-logging"
				exclude group: "io.netty", name: "netty"
			}
			dependency "org.skyscreamer:jsonassert:1.5.0"
			dependency "com.jayway.jsonpath:json-path:2.4.0"
			dependency "org.bouncycastle:bcpkix-jdk15on:1.66"

			dependencySet(group: 'org.apache.tiles', version: '3.0.8') {
				entry 'tiles-api'
				entry('tiles-core', withoutJclOverSlf4j)
				entry('tiles-servlet', withoutJclOverSlf4j)
				entry('tiles-jsp', withoutJclOverSlf4j)
				entry('tiles-el', withoutJclOverSlf4j)
				entry('tiles-extras') {
					exclude group: "org.springframework", name: "spring-web"
					exclude group: "org.slf4j", name: "jcl-over-slf4j"
				}
			}
			dependency("org.apache.taglibs:taglibs-standard-jstlel:1.2.5") {
				exclude group: "org.apache.taglibs", name: "taglibs-standard-spec"
			}

			dependency "com.ibm.websphere:uow:6.0.2.17"
			dependency "com.jamonapi:jamon:2.82"
			dependency "joda-time:joda-time:2.10.8"
			dependency "org.eclipse.persistence:org.eclipse.persistence.jpa:2.7.7"
			dependency "org.javamoney:moneta:1.3"

			dependency "com.sun.activation:javax.activation:1.2.0"
			dependency "com.sun.mail:javax.mail:1.6.2"
			dependencySet(group: 'com.sun.xml.bind', version: '2.3.0.1') {
				entry 'jaxb-core'
				entry 'jaxb-impl'
				entry 'jaxb-xjc'
			}

			dependency "javax.activation:javax.activation-api:1.2.0"
			dependency "javax.annotation:javax.annotation-api:1.3.2"
			dependency "javax.cache:cache-api:1.1.0"
			dependency "javax.ejb:javax.ejb-api:3.2"
			dependency "javax.el:javax.el-api:3.0.1-b04"
			dependency "javax.enterprise.concurrent:javax.enterprise.concurrent-api:1.0"
			dependency "javax.faces:javax.faces-api:2.2"
			dependency "javax.inject:javax.inject:1"
			dependency "javax.inject:javax.inject-tck:1"
			dependency "javax.interceptor:javax.interceptor-api:1.2.2"
			dependency "javax.jms:javax.jms-api:2.0.1"
			dependency "javax.json:javax.json-api:1.1.4"
			dependency "javax.json.bind:javax.json.bind-api:1.0"
			dependency "javax.mail:javax.mail-api:1.6.2"
			dependency "javax.money:money-api:1.0.3"
			dependency "javax.resource:javax.resource-api:1.7.1"
			dependency "javax.servlet:javax.servlet-api:4.0.1"
			dependency "javax.servlet.jsp:javax.servlet.jsp-api:2.3.2-b02"
			dependency "javax.servlet.jsp.jstl:javax.servlet.jsp.jstl-api:1.2.1"
			dependency "javax.transaction:javax.transaction-api:1.3"
			dependency "javax.validation:validation-api:2.0.1.Final"
			dependency "javax.websocket:javax.websocket-api:1.1"
			dependency "javax.xml.bind:jaxb-api:2.3.1"
			dependency "javax.xml.ws:jaxws-api:2.3.1"

			dependency "org.eclipse.persistence:javax.persistence:2.2.0"

			// Substitute for "javax.management:jmxremote_optional:1.0.1_04" which
			// is not available on Maven Central
			dependency "org.glassfish.external:opendmk_jmxremote_optional_jar:1.0-b01-ea"
			dependency "org.glassfish:javax.el:3.0.1-b08"
			dependency "org.glassfish.main:javax.jws:4.0-b33"
			dependency "org.glassfish.tyrus:tyrus-container-servlet:1.13.1"
		}
		generatedPomCustomization {
			enabled = false
		}
		resolutionStrategy {
			cacheChangingModulesFor 0, "seconds"
		}
		repositories {
			mavenCentral()
			maven { url "https://repo.spring.io/libs-spring-framework-build" }
		}
	}
	configurations.all {
		resolutionStrategy {
			cacheChangingModulesFor 0, "seconds"
			cacheDynamicVersionsFor 0, "seconds"
		}
	}
}

configure([rootProject] + javaProjects) { project ->
	group = "org.springframework"

	apply plugin: "java"
	apply plugin: "java-test-fixtures"
	apply plugin: "checkstyle"
	apply plugin: 'org.springframework.build.compile'
	apply from: "${rootDir}/gradle/custom-java-home.gradle"
	apply from: "${rootDir}/gradle/ide.gradle"

	pluginManager.withPlugin("kotlin") {
		apply plugin: "org.jetbrains.dokka"
		compileKotlin {
			kotlinOptions {
				jvmTarget = "1.8"
				languageVersion = "1.3"
				apiVersion = "1.3"
				freeCompilerArgs = ["-Xjsr305=strict"]
				allWarningsAsErrors = true
			}
		}
		compileTestKotlin {
			kotlinOptions {
				jvmTarget = "1.8"
				freeCompilerArgs = ["-Xjsr305=strict"]
			}
		}
	}

	test {
		useJUnitPlatform()
		include(["**/*Tests.class", "**/*Test.class"])
		systemProperty("java.awt.headless", "true")
		systemProperty("testGroups", project.properties.get("testGroups"))
		systemProperty("io.netty.leakDetection.level", "paranoid")
	}

	checkstyle {
		toolVersion = "8.38"
		configDirectory.set(rootProject.file("src/checkstyle"))
	}

	dependencies {
		testCompile("org.junit.jupiter:junit-jupiter-api")
		testCompile("org.junit.jupiter:junit-jupiter-params")
		testCompile("org.mockito:mockito-core")
		testCompile("org.mockito:mockito-junit-jupiter")
		testCompile("io.mockk:mockk")
		testCompile("org.assertj:assertj-core")
		// Pull in the latest JUnit 5 Launcher API to ensure proper support in IDEs.
		testRuntime("org.junit.platform:junit-platform-launcher")
		testRuntime("org.junit.jupiter:junit-jupiter-engine")
		testRuntime("org.apache.logging.log4j:log4j-core")
		testRuntime("org.apache.logging.log4j:log4j-slf4j-impl")
		testRuntime("org.apache.logging.log4j:log4j-jul")
		// JSR-305 only used for non-required meta-annotations
		compileOnly("com.google.code.findbugs:jsr305")
		testCompileOnly("com.google.code.findbugs:jsr305")
		checkstyle("io.spring.javaformat:spring-javaformat-checkstyle:0.0.15")
	}

	ext.javadocLinks = [
			"https://docs.oracle.com/javase/8/docs/api/",
			"https://docs.oracle.com/javaee/7/api/",
			"https://docs.oracle.com/cd/E13222_01/wls/docs90/javadocs/",  // CommonJ
			"https://www.ibm.com/support/knowledgecenter/SS7JFU_8.5.5/com.ibm.websphere.javadoc.doc/web/apidocs/",
			"https://glassfish.java.net/nonav/docs/v3/api/",
			"https://docs.jboss.org/jbossas/javadoc/4.0.5/connector/",
			"https://docs.jboss.org/jbossas/javadoc/7.1.2.Final/",
			"https://tiles.apache.org/tiles-request/apidocs/",
			"https://tiles.apache.org/framework/apidocs/",
			"https://www.eclipse.org/aspectj/doc/released/aspectj5rt-api/",
			"https://www.ehcache.org/apidocs/2.10.4/",
			"https://www.quartz-scheduler.org/api/2.3.0/",
			"https://fasterxml.github.io/jackson-core/javadoc/2.10/",
			"https://fasterxml.github.io/jackson-databind/javadoc/2.10/",
			"https://fasterxml.github.io/jackson-dataformat-xml/javadoc/2.10/",
			"https://hc.apache.org/httpcomponents-client-ga/httpclient/apidocs/",
			"https://projectreactor.io/docs/test/release/api/",
			"https://junit.org/junit4/javadoc/4.13.1/",
			"https://junit.org/junit5/docs/5.7.0/api/"
	] as String[]
}

configure(moduleProjects) { project ->
	apply from: "${rootDir}/gradle/spring-module.gradle"
}

configure(rootProject) {
	description = "Spring Framework"

	apply plugin: "groovy"
	apply plugin: "kotlin"
	apply plugin: "io.spring.nohttp"
	apply plugin: 'org.springframework.build.api-diff'
	apply from: "${rootDir}/gradle/publications.gradle"
	apply from: "${rootDir}/gradle/docs.gradle"

	nohttp {
		source.exclude "**/test-output/**"
		allowlistFile = project.file("src/nohttp/allowlist.lines")
		def rootPath = file(rootDir).toPath()
		def projectDirs = allprojects.collect { it.projectDir } + "${rootDir}/buildSrc"
		projectDirs.forEach { dir ->
			[ 'bin', 'build', 'out', '.settings' ]
				.collect { rootPath.relativize(new File(dir, it).toPath()) }
				.forEach { source.exclude "$it/**" }
			[ '.classpath', '.project' ]
				.collect { rootPath.relativize(new File(dir, it).toPath()) }
				.forEach { source.exclude "$it" }
		}
	}

	publishing {
		publications {
			mavenJava(MavenPublication) {
				artifact docsZip
				artifact schemaZip
				artifact distZip
			}
		}
	}
}<|MERGE_RESOLUTION|>--- conflicted
+++ resolved
@@ -1,20 +1,3 @@
-<<<<<<< HEAD
-buildscript {
-	repositories {
-		maven{ url 'http://maven.aliyun.com/nexus/content/groups/public/' }
-		maven{ url 'http://maven.aliyun.com/nexus/content/repositories/jcenter'}
-		maven{ url 'http://maven.aliyun.com/repository/spring-plugins'}
-		maven { url "https://repo.spring.io/plugins-release" }
-	}
-	dependencies {
-		classpath("io.spring.gradle:propdeps-plugin:0.0.9.RELEASE")
-		classpath("org.asciidoctor:asciidoctorj-pdf:1.5.0-alpha.16")
-	}
-}
-
-// 3rd party plugin repositories can be configured in settings.gradle
-=======
->>>>>>> 3c4434bd
 plugins {
 	id 'io.spring.dependency-management' version '1.0.9.RELEASE' apply false
 	id 'io.spring.nohttp' version '0.0.5.RELEASE'
