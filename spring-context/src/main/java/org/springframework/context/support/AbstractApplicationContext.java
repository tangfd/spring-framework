--- conflicted
+++ resolved
@@ -20,24 +20,14 @@
 import org.apache.commons.logging.LogFactory;
 import org.springframework.beans.BeansException;
 import org.springframework.beans.CachedIntrospectionResults;
-import org.springframework.beans.PropertyEditorRegistrar;
 import org.springframework.beans.factory.*;
-import org.springframework.beans.factory.annotation.Autowired;
-import org.springframework.beans.factory.annotation.AutowiredAnnotationBeanPostProcessor;
 import org.springframework.beans.factory.config.*;
-import org.springframework.beans.factory.support.BeanDefinitionRegistry;
-import org.springframework.beans.factory.support.BeanDefinitionRegistryPostProcessor;
-import org.springframework.beans.factory.support.DefaultSingletonBeanRegistry;
-import org.springframework.beans.factory.support.MergedBeanDefinitionPostProcessor;
 import org.springframework.beans.support.ResourceEditorRegistrar;
 import org.springframework.context.*;
-import org.springframework.context.annotation.CommonAnnotationBeanPostProcessor;
 import org.springframework.context.event.*;
 import org.springframework.context.expression.StandardBeanExpressionResolver;
 import org.springframework.context.weaving.LoadTimeWeaverAware;
 import org.springframework.context.weaving.LoadTimeWeaverAwareProcessor;
-import org.springframework.core.Ordered;
-import org.springframework.core.PriorityOrdered;
 import org.springframework.core.ResolvableType;
 import org.springframework.core.SpringProperties;
 import org.springframework.core.annotation.AnnotationUtils;
@@ -51,16 +41,13 @@
 import org.springframework.core.io.support.PathMatchingResourcePatternResolver;
 import org.springframework.core.io.support.ResourcePatternResolver;
 import org.springframework.core.metrics.ApplicationStartup;
-import org.springframework.core.metrics.StartupStep;
 import org.springframework.lang.Nullable;
 import org.springframework.util.Assert;
-import org.springframework.util.CollectionUtils;
 import org.springframework.util.ObjectUtils;
 import org.springframework.util.ReflectionUtils;
 
 import java.io.IOException;
 import java.lang.annotation.Annotation;
-import java.util.*;
 import java.util.concurrent.atomic.AtomicBoolean;
 
 /**
@@ -96,13 +83,9 @@
  * @author Juergen Hoeller
  * @author Mark Fisher
  * @author Stephane Nicoll
-<<<<<<< HEAD
-=======
  * @author Sam Brannen
  * @author Sebastien Deleuze
  * @author Brian Clozel
- * @since January 21, 2001
->>>>>>> 3c4434bd
  * @see #refreshBeanFactory
  * @see #getBeanFactory
  * @see org.springframework.beans.factory.config.BeanFactoryPostProcessor
@@ -111,6 +94,7 @@
  * @see org.springframework.context.ApplicationListener
  * @see org.springframework.context.MessageSource
  * @since January 21, 2001
+ * @since January 21, 2001
  */
 public abstract class AbstractApplicationContext extends DefaultResourceLoader
 		implements ConfigurableApplicationContext {
@@ -151,6 +135,7 @@
 	/**
 	 * Whether this environment lives within a native image.
 	 * Exposed as a private static field rather than in a {@code NativeImageDetector.inNativeImage()} static method due to https://github.com/oracle/graal/issues/2594.
+	 *
 	 * @see <a href="https://github.com/oracle/graal/blob/master/sdk/src/org.graalvm.nativeimage/src/org/graalvm/nativeimage/ImageInfo.java">ImageInfo.java</a>
 	 */
 	private static final boolean IN_NATIVE_IMAGE = (System.getProperty("org.graalvm.nativeimage.imagecode") != null);
@@ -244,16 +229,14 @@
 	@Nullable
 	private ApplicationEventMulticaster applicationEventMulticaster;
 
-<<<<<<< HEAD
+	/**
+	 * Application startup metrics.
+	 **/
+	private ApplicationStartup applicationStartup = ApplicationStartup.DEFAULT;
+
 	/**
 	 * Statically specified listeners.
 	 */
-=======
-	/** Application startup metrics. **/
-	private ApplicationStartup applicationStartup = ApplicationStartup.DEFAULT;
-
-	/** Statically specified listeners. */
->>>>>>> 3c4434bd
 	private final Set<ApplicationListener<?>> applicationListeners = new LinkedHashSet<>();
 
 	/**
@@ -281,6 +264,7 @@
 	 *
 	 * @param parent the parent context
 	 */
+	 *
 	public AbstractApplicationContext(@Nullable ApplicationContext parent) {
 		this();
 		setParent(parent);
@@ -298,6 +282,7 @@
 	 *
 	 * @param id the unique id of the context
 	 */
+	 *
 	@Override
 	public void setId(String id) {
 		this.id = id;
@@ -328,6 +313,7 @@
 	 *
 	 * @return a display name for this context (never {@code null})
 	 */
+	 *
 	@Override
 	public String getDisplayName() {
 		return this.displayName;
@@ -352,6 +338,7 @@
 	 *
 	 * @see org.springframework.context.support.AbstractApplicationContext#createEnvironment
 	 */
+	 *
 	@Override
 	public void setEnvironment(ConfigurableEnvironment environment) {
 		this.environment = environment;
@@ -386,6 +373,7 @@
 	 *
 	 * @see #getBeanFactory()
 	 */
+	 *
 	@Override
 	public AutowireCapableBeanFactory getAutowireCapableBeanFactory() throws IllegalStateException {
 		return getBeanFactory();
@@ -409,6 +397,8 @@
 	 * @param event the event to publish (may be application-specific or a
 	 *              standard framework event)
 	 */
+	 *
+	 *              standard framework event)
 	@Override
 	public void publishEvent(ApplicationEvent event) {
 		publishEvent(event, null);
@@ -423,6 +413,8 @@
 	 * @param event the event to publish (may be an {@link ApplicationEvent}
 	 *              or a payload object to be turned into a {@link PayloadApplicationEvent})
 	 */
+	 *
+	 *              or a payload object to be turned into a {@link PayloadApplicationEvent})
 	@Override
 	public void publishEvent(Object event) {
 		publishEvent(event, null);
@@ -436,6 +428,9 @@
 	 * @param eventType the resolved event type, if known
 	 * @since 4.2
 	 */
+	 *
+	 * @param event     the event to publish (may be an {@link ApplicationEvent}
+	 *                  or a payload object to be turned into a {@link PayloadApplicationEvent})
 	protected void publishEvent(Object event, @Nullable ResolvableType eventType) {
 		Assert.notNull(event, "Event must not be null");
 
@@ -473,6 +468,7 @@
 	 * @return the internal ApplicationEventMulticaster (never {@code null})
 	 * @throws IllegalStateException if the context has not been initialized yet
 	 */
+	 *
 	ApplicationEventMulticaster getApplicationEventMulticaster() throws IllegalStateException {
 		if (this.applicationEventMulticaster == null) {
 			throw new IllegalStateException("ApplicationEventMulticaster not initialized - " +
@@ -498,6 +494,7 @@
 	 * @return the internal LifecycleProcessor (never {@code null})
 	 * @throws IllegalStateException if the context has not been initialized yet
 	 */
+	 *
 	LifecycleProcessor getLifecycleProcessor() throws IllegalStateException {
 		if (this.lifecycleProcessor == null) {
 			throw new IllegalStateException("LifecycleProcessor not initialized - " +
@@ -521,6 +518,7 @@
 	 * @see #getResources
 	 * @see org.springframework.core.io.support.PathMatchingResourcePatternResolver
 	 */
+	 *
 	protected ResourcePatternResolver getResourcePatternResolver() {
 		return new PathMatchingResourcePatternResolver(this);
 	}
@@ -539,6 +537,7 @@
 	 *
 	 * @see ConfigurableEnvironment#merge(ConfigurableEnvironment)
 	 */
+	 *
 	@Override
 	public void setParent(@Nullable ApplicationContext parent) {
 		this.parent = parent;
@@ -584,12 +583,9 @@
 	@Override
 	public void refresh() throws BeansException, IllegalStateException {
 		synchronized (this.startupShutdownMonitor) {
-<<<<<<< HEAD
 			// 容器刷新前的准备工作
-=======
 			StartupStep contextRefresh = this.applicationStartup.start("spring.context.refresh");
 
->>>>>>> 3c4434bd
 			// Prepare this context for refreshing.
 			prepareRefresh();
 
@@ -606,11 +602,8 @@
 				// Allows post-processing of the bean factory in context subclasses.
 				postProcessBeanFactory(beanFactory);
 
-<<<<<<< HEAD
+				StartupStep beanPostProcess = this.applicationStartup.start("spring.context.beans.post-process");
 				//执行所有的BeanFactory后置处理器
-=======
-				StartupStep beanPostProcess = this.applicationStartup.start("spring.context.beans.post-process");
->>>>>>> 3c4434bd
 				// Invoke factory processors registered as beans in the context.
 				invokeBeanFactoryPostProcessors(beanFactory);
 
@@ -717,6 +710,7 @@
 	 * @see org.springframework.core.env.PropertySource.StubPropertySource
 	 * @see org.springframework.web.context.support.WebApplicationContextUtils#initServletPropertySources
 	 */
+	 *
 	protected void initPropertySources() {
 		// For subclasses: do nothing by default.
 	}
@@ -728,6 +722,7 @@
 	 * @see #refreshBeanFactory()
 	 * @see #getBeanFactory()
 	 */
+	 *
 	protected ConfigurableListableBeanFactory obtainFreshBeanFactory() {
 		refreshBeanFactory();
 		return getBeanFactory();
@@ -833,6 +828,9 @@
 	}
 
 	/**
+	 * Instantiate and invoke all registered BeanFactoryPostProcessor beans,
+	 * respecting explicit order if given.
+	 * <p>Must be called before singleton instantiation.
 	 * 1. 实例化并执行所有已注册的BeanFactory后置处理器组件 {@link BeanFactoryPostProcessor}<br/>
 	 * 2. BeanFactory后置处理器过程中，按照实现 PriorityOrdered，Ordered，未实现优先级接口的顺序
 	 * 进行实例化（通过调用beanFactory的getBean方法进行实例化）及执行 <ul>
@@ -987,6 +985,7 @@
 	 * @throws BeansException in case of errors
 	 * @see #refresh()
 	 */
+	 *
 	protected void onRefresh() throws BeansException {
 		// For subclasses: do nothing by default.
 	}
@@ -1168,13 +1167,11 @@
 
 
 	/**
-	 * Register a shutdown hook {@linkplain Thread#getName() named}
-	 * {@code SpringContextShutdownHook} with the JVM runtime, closing this
-	 * context on JVM shutdown unless it has already been closed at that time.
+	 * Register a shutdown hook with the JVM runtime, closing this context
+	 * on JVM shutdown unless it has already been closed at that time.
 	 * <p>Delegates to {@code doClose()} for the actual closing procedure.
-	 *
+	 *	 * @see ConfigurableApplicationContext#SHUTDOWN_HOOK_THREAD_NAME
 	 * @see Runtime#addShutdownHook
-	 * @see ConfigurableApplicationContext#SHUTDOWN_HOOK_THREAD_NAME
 	 * @see #close()
 	 * @see #doClose()
 	 */
