/*
 * Copyright 2002-2020 the original author or authors.
 *
 * Licensed under the Apache License, Version 2.0 (the "License");
 * you may not use this file except in compliance with the License.
 * You may obtain a copy of the License at
 *
 *      https://www.apache.org/licenses/LICENSE-2.0
 *
 * Unless required by applicable law or agreed to in writing, software
 * distributed under the License is distributed on an "AS IS" BASIS,
 * WITHOUT WARRANTIES OR CONDITIONS OF ANY KIND, either express or implied.
 * See the License for the specific language governing permissions and
 * limitations under the License.
 */

package org.springframework.context.annotation;

<<<<<<< HEAD
=======
import java.util.Arrays;
import java.util.function.Supplier;

>>>>>>> 3c4434bd
import org.springframework.beans.factory.config.BeanDefinitionCustomizer;
import org.springframework.beans.factory.support.BeanNameGenerator;
import org.springframework.beans.factory.support.DefaultListableBeanFactory;
import org.springframework.context.support.GenericApplicationContext;
import org.springframework.core.env.ConfigurableEnvironment;
import org.springframework.core.metrics.StartupStep;
import org.springframework.lang.Nullable;
import org.springframework.util.Assert;

import java.util.function.Supplier;

/**
 * Standalone application context, accepting <em>component classes</em> as input &mdash;
 * in particular {@link Configuration @Configuration}-annotated classes, but also plain
 * {@link org.springframework.stereotype.Component @Component} types and JSR-330 compliant
 * classes using {@code javax.inject} annotations.
 *
 * <p>Allows for registering classes one by one using {@link #register(Class...)}
 * as well as for classpath scanning using {@link #scan(String...)}.
 *
 * <p>In case of multiple {@code @Configuration} classes, {@link Bean @Bean} methods
 * defined in later classes will override those defined in earlier classes. This can
 * be leveraged to deliberately override certain bean definitions via an extra
 * {@code @Configuration} class.
 *
 * <p>See {@link Configuration @Configuration}'s javadoc for usage examples.
 *
 * @author Juergen Hoeller
 * @author Chris Beams
 * @see #register
 * @see #scan
 * @see AnnotatedBeanDefinitionReader
 * @see ClassPathBeanDefinitionScanner
 * @see org.springframework.context.support.GenericXmlApplicationContext
 * @since 3.0
 */
public class AnnotationConfigApplicationContext extends GenericApplicationContext implements AnnotationConfigRegistry {

	private final AnnotatedBeanDefinitionReader reader;

	private final ClassPathBeanDefinitionScanner scanner;


	/**
	 * 初始化 BeanDefinition 读取器和包扫描器，在此之前调用父类{@link GenericApplicationContext}的构造方法，
	 * 实例化 BeanFactory {@link DefaultListableBeanFactory}
	 * Create a new AnnotationConfigApplicationContext that needs to be populated
	 * through {@link #register} calls and then manually {@linkplain #refresh refreshed}.
	 */
	public AnnotationConfigApplicationContext() {
<<<<<<< HEAD
		// 初始化 BeanDefinition 读取器和扫描器
		this.reader = new AnnotatedBeanDefinitionReader(this);
		// 初始化包扫描器，设置默认的注解过滤器, 并将符合过滤条件的Bean添加到IOC中
=======
		StartupStep createAnnotatedBeanDefReader = this.getApplicationStartup().start("spring.context.annotated-bean-reader.create");
		this.reader = new AnnotatedBeanDefinitionReader(this);
		createAnnotatedBeanDefReader.end();
>>>>>>> 3c4434bd
		this.scanner = new ClassPathBeanDefinitionScanner(this);
	}

	/**
	 * Create a new AnnotationConfigApplicationContext with the given DefaultListableBeanFactory.
	 *
	 * @param beanFactory the DefaultListableBeanFactory instance to use for this context
	 */
	public AnnotationConfigApplicationContext(DefaultListableBeanFactory beanFactory) {
		super(beanFactory);
		this.reader = new AnnotatedBeanDefinitionReader(this);
		this.scanner = new ClassPathBeanDefinitionScanner(this);
	}

	/**
	 * 实例化一个 AnnotationConfigApplicationContext，从给定的注解配置类中派生bean定义，并自动刷新上下文
	 * Create a new AnnotationConfigApplicationContext, deriving bean definitions
<<<<<<< HEAD
	 * from the given annotated classes and automatically refreshing the context.
	 *
	 * @param annotatedClasses one or more annotated classes, 标注了{@link Configuration} 注解的配置类
	 */
	public AnnotationConfigApplicationContext(Class<?>... annotatedClasses) {
		//初始化 BeanDefinition 读取器和包扫描器
		this();
		//注册指定的注解配置类
		register(annotatedClasses);
		//刷新容器
=======
	 * from the given component classes and automatically refreshing the context.
	 * @param componentClasses one or more component classes &mdash; for example,
	 * {@link Configuration @Configuration} classes
	 */
	public AnnotationConfigApplicationContext(Class<?>... componentClasses) {
		this();
		register(componentClasses);
>>>>>>> 3c4434bd
		refresh();
	}

	/**
<<<<<<< HEAD
	 * Create a new AnnotationConfigApplicationContext, scanning for bean definitions
	 * in the given packages and automatically refreshing the context.
	 *
	 * @param basePackages the packages to check for annotated classes
=======
	 * Create a new AnnotationConfigApplicationContext, scanning for components
	 * in the given packages, registering bean definitions for those components,
	 * and automatically refreshing the context.
	 * @param basePackages the packages to scan for component classes
>>>>>>> 3c4434bd
	 */
	public AnnotationConfigApplicationContext(String... basePackages) {
		this();
		scan(basePackages);
		refresh();
	}


	/**
	 * Propagate the given custom {@code Environment} to the underlying
	 * {@link AnnotatedBeanDefinitionReader} and {@link ClassPathBeanDefinitionScanner}.
	 */
	@Override
	public void setEnvironment(ConfigurableEnvironment environment) {
		super.setEnvironment(environment);
		this.reader.setEnvironment(environment);
		this.scanner.setEnvironment(environment);
	}

	/**
	 * Provide a custom {@link BeanNameGenerator} for use with {@link AnnotatedBeanDefinitionReader}
	 * and/or {@link ClassPathBeanDefinitionScanner}, if any.
	 * <p>Default is {@link AnnotationBeanNameGenerator}.
	 * <p>Any call to this method must occur prior to calls to {@link #register(Class...)}
	 * and/or {@link #scan(String...)}.
	 *
	 * @see AnnotatedBeanDefinitionReader#setBeanNameGenerator
	 * @see ClassPathBeanDefinitionScanner#setBeanNameGenerator
	 * @see AnnotationBeanNameGenerator
	 * @see FullyQualifiedAnnotationBeanNameGenerator
	 */
	public void setBeanNameGenerator(BeanNameGenerator beanNameGenerator) {
		this.reader.setBeanNameGenerator(beanNameGenerator);
		this.scanner.setBeanNameGenerator(beanNameGenerator);
		getBeanFactory().registerSingleton(
				AnnotationConfigUtils.CONFIGURATION_BEAN_NAME_GENERATOR, beanNameGenerator);
	}

	/**
	 * Set the {@link ScopeMetadataResolver} to use for registered component classes.
	 * <p>The default is an {@link AnnotationScopeMetadataResolver}.
	 * <p>Any call to this method must occur prior to calls to {@link #register(Class...)}
	 * and/or {@link #scan(String...)}.
	 */
	public void setScopeMetadataResolver(ScopeMetadataResolver scopeMetadataResolver) {
		this.reader.setScopeMetadataResolver(scopeMetadataResolver);
		this.scanner.setScopeMetadataResolver(scopeMetadataResolver);
	}


	//---------------------------------------------------------------------
	// Implementation of AnnotationConfigRegistry
	//---------------------------------------------------------------------

	/**
	 * Register one or more component classes to be processed.
	 * <p>Note that {@link #refresh()} must be called in order for the context
	 * to fully process the new classes.
<<<<<<< HEAD
	 *
	 * @param annotatedClasses one or more annotated classes,
	 *                         e.g. {@link Configuration @Configuration} classes
=======
	 * @param componentClasses one or more component classes &mdash; for example,
	 * {@link Configuration @Configuration} classes
>>>>>>> 3c4434bd
	 * @see #scan(String...)
	 * @see #refresh()
	 */
	@Override
	public void register(Class<?>... componentClasses) {
		Assert.notEmpty(componentClasses, "At least one component class must be specified");
		StartupStep registerComponentClass = this.getApplicationStartup().start("spring.context.component-classes.register")
				.tag("classes", () -> Arrays.toString(componentClasses));
		this.reader.register(componentClasses);
		registerComponentClass.end();
	}

	/**
	 * Perform a scan within the specified base packages.
	 * <p>Note that {@link #refresh()} must be called in order for the context
	 * to fully process the new classes.
<<<<<<< HEAD
	 *
	 * @param basePackages the packages to check for annotated classes
=======
	 * @param basePackages the packages to scan for component classes
>>>>>>> 3c4434bd
	 * @see #register(Class...)
	 * @see #refresh()
	 */
	@Override
	public void scan(String... basePackages) {
		Assert.notEmpty(basePackages, "At least one base package must be specified");
		StartupStep scanPackages = this.getApplicationStartup().start("spring.context.base-packages.scan")
				.tag("packages", () -> Arrays.toString(basePackages));
		this.scanner.scan(basePackages);
		scanPackages.end();
	}


	//---------------------------------------------------------------------
	// Adapt superclass registerBean calls to AnnotatedBeanDefinitionReader
	//---------------------------------------------------------------------

	@Override
	public <T> void registerBean(@Nullable String beanName, Class<T> beanClass,
								 @Nullable Supplier<T> supplier, BeanDefinitionCustomizer... customizers) {

		this.reader.registerBean(beanClass, beanName, supplier, customizers);
	}

}<|MERGE_RESOLUTION|>--- conflicted
+++ resolved
@@ -16,12 +16,9 @@
 
 package org.springframework.context.annotation;
 
-<<<<<<< HEAD
-=======
 import java.util.Arrays;
 import java.util.function.Supplier;
 
->>>>>>> 3c4434bd
 import org.springframework.beans.factory.config.BeanDefinitionCustomizer;
 import org.springframework.beans.factory.support.BeanNameGenerator;
 import org.springframework.beans.factory.support.DefaultListableBeanFactory;
@@ -72,15 +69,11 @@
 	 * through {@link #register} calls and then manually {@linkplain #refresh refreshed}.
 	 */
 	public AnnotationConfigApplicationContext() {
-<<<<<<< HEAD
+		StartupStep createAnnotatedBeanDefReader = this.getApplicationStartup().start("spring.context.annotated-bean-reader.create");
 		// 初始化 BeanDefinition 读取器和扫描器
 		this.reader = new AnnotatedBeanDefinitionReader(this);
+		createAnnotatedBeanDefReader.end();
 		// 初始化包扫描器，设置默认的注解过滤器, 并将符合过滤条件的Bean添加到IOC中
-=======
-		StartupStep createAnnotatedBeanDefReader = this.getApplicationStartup().start("spring.context.annotated-bean-reader.create");
-		this.reader = new AnnotatedBeanDefinitionReader(this);
-		createAnnotatedBeanDefReader.end();
->>>>>>> 3c4434bd
 		this.scanner = new ClassPathBeanDefinitionScanner(this);
 	}
 
@@ -98,41 +91,24 @@
 	/**
 	 * 实例化一个 AnnotationConfigApplicationContext，从给定的注解配置类中派生bean定义，并自动刷新上下文
 	 * Create a new AnnotationConfigApplicationContext, deriving bean definitions
-<<<<<<< HEAD
-	 * from the given annotated classes and automatically refreshing the context.
-	 *
-	 * @param annotatedClasses one or more annotated classes, 标注了{@link Configuration} 注解的配置类
-	 */
-	public AnnotationConfigApplicationContext(Class<?>... annotatedClasses) {
+	 * from the given component classes and automatically refreshing the context.
+	 * @param componentClasses one or more component classes &mdash; for example,
+	 * {@link Configuration @Configuration} classes
+	 */
+	public AnnotationConfigApplicationContext(Class<?>... componentClasses) {
 		//初始化 BeanDefinition 读取器和包扫描器
 		this();
 		//注册指定的注解配置类
-		register(annotatedClasses);
+		register(componentClasses);
 		//刷新容器
-=======
-	 * from the given component classes and automatically refreshing the context.
-	 * @param componentClasses one or more component classes &mdash; for example,
-	 * {@link Configuration @Configuration} classes
-	 */
-	public AnnotationConfigApplicationContext(Class<?>... componentClasses) {
-		this();
-		register(componentClasses);
->>>>>>> 3c4434bd
 		refresh();
 	}
 
 	/**
-<<<<<<< HEAD
-	 * Create a new AnnotationConfigApplicationContext, scanning for bean definitions
-	 * in the given packages and automatically refreshing the context.
-	 *
-	 * @param basePackages the packages to check for annotated classes
-=======
 	 * Create a new AnnotationConfigApplicationContext, scanning for components
 	 * in the given packages, registering bean definitions for those components,
 	 * and automatically refreshing the context.
 	 * @param basePackages the packages to scan for component classes
->>>>>>> 3c4434bd
 	 */
 	public AnnotationConfigApplicationContext(String... basePackages) {
 		this();
@@ -191,14 +167,8 @@
 	 * Register one or more component classes to be processed.
 	 * <p>Note that {@link #refresh()} must be called in order for the context
 	 * to fully process the new classes.
-<<<<<<< HEAD
-	 *
-	 * @param annotatedClasses one or more annotated classes,
-	 *                         e.g. {@link Configuration @Configuration} classes
-=======
 	 * @param componentClasses one or more component classes &mdash; for example,
 	 * {@link Configuration @Configuration} classes
->>>>>>> 3c4434bd
 	 * @see #scan(String...)
 	 * @see #refresh()
 	 */
@@ -215,12 +185,7 @@
 	 * Perform a scan within the specified base packages.
 	 * <p>Note that {@link #refresh()} must be called in order for the context
 	 * to fully process the new classes.
-<<<<<<< HEAD
-	 *
-	 * @param basePackages the packages to check for annotated classes
-=======
 	 * @param basePackages the packages to scan for component classes
->>>>>>> 3c4434bd
 	 * @see #register(Class...)
 	 * @see #refresh()
 	 */
