/*
 * Copyright 2002-2020 the original author or authors.
 *
 * Licensed under the Apache License, Version 2.0 (the "License");
 * you may not use this file except in compliance with the License.
 * You may obtain a copy of the License at
 *
 *      https://www.apache.org/licenses/LICENSE-2.0
 *
 * Unless required by applicable law or agreed to in writing, software
 * distributed under the License is distributed on an "AS IS" BASIS,
 * WITHOUT WARRANTIES OR CONDITIONS OF ANY KIND, either express or implied.
 * See the License for the specific language governing permissions and
 * limitations under the License.
 */

package org.springframework.beans.factory.support;

import org.springframework.beans.BeanUtils;
import org.springframework.beans.BeansException;
import org.springframework.beans.TypeConverter;
import org.springframework.beans.factory.*;
import org.springframework.beans.factory.config.*;
import org.springframework.core.OrderComparator;
import org.springframework.core.ResolvableType;
import org.springframework.core.annotation.MergedAnnotation;
import org.springframework.core.annotation.MergedAnnotations;
import org.springframework.core.annotation.MergedAnnotations.SearchStrategy;
import org.springframework.lang.Nullable;
import org.springframework.util.*;

import javax.inject.Provider;
import java.io.*;
import java.lang.annotation.Annotation;
import java.lang.ref.Reference;
import java.lang.ref.WeakReference;
import java.lang.reflect.Method;
import java.security.AccessController;
import java.security.PrivilegedAction;
<<<<<<< HEAD
import java.util.*;
=======
import java.util.ArrayList;
import java.util.Arrays;
import java.util.Collection;
import java.util.Comparator;
import java.util.IdentityHashMap;
import java.util.Iterator;
import java.util.LinkedHashSet;
import java.util.List;
import java.util.Map;
import java.util.Optional;
import java.util.Set;
>>>>>>> 3c4434bd
import java.util.concurrent.ConcurrentHashMap;
import java.util.function.Consumer;
import java.util.function.Predicate;
import java.util.stream.Stream;
<<<<<<< HEAD
=======

import javax.inject.Provider;

import org.springframework.beans.BeansException;
import org.springframework.beans.TypeConverter;
import org.springframework.beans.factory.BeanCreationException;
import org.springframework.beans.factory.BeanCurrentlyInCreationException;
import org.springframework.beans.factory.BeanDefinitionStoreException;
import org.springframework.beans.factory.BeanFactory;
import org.springframework.beans.factory.BeanFactoryAware;
import org.springframework.beans.factory.BeanFactoryUtils;
import org.springframework.beans.factory.BeanNotOfRequiredTypeException;
import org.springframework.beans.factory.CannotLoadBeanClassException;
import org.springframework.beans.factory.FactoryBean;
import org.springframework.beans.factory.InjectionPoint;
import org.springframework.beans.factory.NoSuchBeanDefinitionException;
import org.springframework.beans.factory.NoUniqueBeanDefinitionException;
import org.springframework.beans.factory.ObjectFactory;
import org.springframework.beans.factory.ObjectProvider;
import org.springframework.beans.factory.SmartFactoryBean;
import org.springframework.beans.factory.SmartInitializingSingleton;
import org.springframework.beans.factory.config.AutowireCapableBeanFactory;
import org.springframework.beans.factory.config.BeanDefinition;
import org.springframework.beans.factory.config.BeanDefinitionHolder;
import org.springframework.beans.factory.config.ConfigurableBeanFactory;
import org.springframework.beans.factory.config.ConfigurableListableBeanFactory;
import org.springframework.beans.factory.config.DependencyDescriptor;
import org.springframework.beans.factory.config.NamedBeanHolder;
import org.springframework.core.OrderComparator;
import org.springframework.core.ResolvableType;
import org.springframework.core.annotation.MergedAnnotation;
import org.springframework.core.annotation.MergedAnnotations;
import org.springframework.core.annotation.MergedAnnotations.SearchStrategy;
import org.springframework.core.log.LogMessage;
import org.springframework.core.metrics.StartupStep;
import org.springframework.lang.Nullable;
import org.springframework.util.Assert;
import org.springframework.util.ClassUtils;
import org.springframework.util.CollectionUtils;
import org.springframework.util.CompositeIterator;
import org.springframework.util.ObjectUtils;
import org.springframework.util.StringUtils;
>>>>>>> 3c4434bd

/**
 * Spring's default implementation of the {@link ConfigurableListableBeanFactory}
 * and {@link BeanDefinitionRegistry} interfaces: a full-fledged bean factory
 * based on bean definition metadata, extensible through post-processors.
 *
 * <p>Typical usage is registering all bean definitions first (possibly read
 * from a bean definition file), before accessing beans. Bean lookup by name
 * is therefore an inexpensive operation in a local bean definition table,
 * operating on pre-resolved bean definition metadata objects.
 *
 * <p>Note that readers for specific bean definition formats are typically
 * implemented separately rather than as bean factory subclasses: see for example
 * {@link org.springframework.beans.factory.xml.XmlBeanDefinitionReader}.
 *
 * <p>For an alternative implementation of the
 * {@link org.springframework.beans.factory.ListableBeanFactory} interface,
 * have a look at {@link StaticListableBeanFactory}, which manages existing
 * bean instances rather than creating new ones based on bean definitions.
 *
 * @author Rod Johnson
 * @author Juergen Hoeller
 * @author Sam Brannen
 * @author Costin Leau
 * @author Chris Beams
 * @author Phillip Webb
 * @author Stephane Nicoll
 * @see #registerBeanDefinition
 * @see #addBeanPostProcessor
 * @see #getBean
 * @see #resolveDependency
 * @since 16 April 2001
 */
@SuppressWarnings("serial")
public class DefaultListableBeanFactory extends AbstractAutowireCapableBeanFactory
		implements ConfigurableListableBeanFactory, BeanDefinitionRegistry, Serializable {

	@Nullable
	private static Class<?> javaxInjectProviderClass;

	static {
		try {
			javaxInjectProviderClass =
					ClassUtils.forName("javax.inject.Provider", DefaultListableBeanFactory.class.getClassLoader());
		} catch (ClassNotFoundException ex) {
			// JSR-330 API not available - Provider interface simply not supported then.
			javaxInjectProviderClass = null;
		}
	}


	/**
	 * Map from serialized id to factory instance.
	 */
	private static final Map<String, Reference<DefaultListableBeanFactory>> serializableFactories =
			new ConcurrentHashMap<>(8);

	/**
	 * Optional id for this factory, for serialization purposes.
	 */
	@Nullable
	private String serializationId;

	/**
	 * Whether to allow re-registration of a different definition with the same name.
	 */
	private boolean allowBeanDefinitionOverriding = true;

	/**
	 * Whether to allow eager class loading even for lazy-init beans.
	 */
	private boolean allowEagerClassLoading = true;

	/**
	 * Optional OrderComparator for dependency Lists and arrays.
	 */
	@Nullable
	private Comparator<Object> dependencyComparator;

<<<<<<< HEAD
	/**
	 * Resolver to use for checking if a bean definition is an autowire candidate.
	 */
	private AutowireCandidateResolver autowireCandidateResolver = new SimpleAutowireCandidateResolver();
=======
	/** Resolver to use for checking if a bean definition is an autowire candidate. */
	private AutowireCandidateResolver autowireCandidateResolver = SimpleAutowireCandidateResolver.INSTANCE;
>>>>>>> 3c4434bd

	/**
	 * Map from dependency type to corresponding autowired value.
	 */
	private final Map<Class<?>, Object> resolvableDependencies = new ConcurrentHashMap<>(16);

	/**
	 * Map of bean definition objects, keyed by bean name.
	 */
	private final Map<String, BeanDefinition> beanDefinitionMap = new ConcurrentHashMap<>(256);

<<<<<<< HEAD
	/**
	 * Map of singleton and non-singleton bean names, keyed by dependency type.
	 */
=======
	/** Map from bean name to merged BeanDefinitionHolder. */
	private final Map<String, BeanDefinitionHolder> mergedBeanDefinitionHolders = new ConcurrentHashMap<>(256);

	/** Map of singleton and non-singleton bean names, keyed by dependency type. */
>>>>>>> 3c4434bd
	private final Map<Class<?>, String[]> allBeanNamesByType = new ConcurrentHashMap<>(64);

	/**
	 * Map of singleton-only bean names, keyed by dependency type.
	 */
	private final Map<Class<?>, String[]> singletonBeanNamesByType = new ConcurrentHashMap<>(64);

	/**
	 * List of bean definition names, in registration order.
	 */
	private volatile List<String> beanDefinitionNames = new ArrayList<>(256);

	/**
	 * List of names of manually registered singletons, in registration order.
	 */
	private volatile Set<String> manualSingletonNames = new LinkedHashSet<>(16);

	/**
	 * Cached array of bean definition names in case of frozen configuration.
	 */
	@Nullable
	private volatile String[] frozenBeanDefinitionNames;

<<<<<<< HEAD
	/**
	 * Whether bean definition metadata may be cached for all beans.
	 */
	private volatile boolean configurationFrozen = false;
=======
	/** Whether bean definition metadata may be cached for all beans. */
	private volatile boolean configurationFrozen;
>>>>>>> 3c4434bd


	/**
	 * Create a new DefaultListableBeanFactory.
	 */
	public DefaultListableBeanFactory() {
		super();
	}

	/**
	 * Create a new DefaultListableBeanFactory with the given parent.
	 *
	 * @param parentBeanFactory the parent BeanFactory
	 */
	public DefaultListableBeanFactory(@Nullable BeanFactory parentBeanFactory) {
		super(parentBeanFactory);
	}


	/**
	 * Specify an id for serialization purposes, allowing this BeanFactory to be
	 * deserialized from this id back into the BeanFactory object, if needed.
	 */
	public void setSerializationId(@Nullable String serializationId) {
		if (serializationId != null) {
			serializableFactories.put(serializationId, new WeakReference<>(this));
		} else if (this.serializationId != null) {
			serializableFactories.remove(this.serializationId);
		}
		this.serializationId = serializationId;
	}

	/**
	 * Return an id for serialization purposes, if specified, allowing this BeanFactory
	 * to be deserialized from this id back into the BeanFactory object, if needed.
	 *
	 * @since 4.1.2
	 */
	@Nullable
	public String getSerializationId() {
		return this.serializationId;
	}

	/**
	 * Set whether it should be allowed to override bean definitions by registering
	 * a different definition with the same name, automatically replacing the former.
	 * If not, an exception will be thrown. This also applies to overriding aliases.
	 * <p>Default is "true".
	 *
	 * @see #registerBeanDefinition
	 */
	public void setAllowBeanDefinitionOverriding(boolean allowBeanDefinitionOverriding) {
		this.allowBeanDefinitionOverriding = allowBeanDefinitionOverriding;
	}

	/**
	 * Return whether it should be allowed to override bean definitions by registering
	 * a different definition with the same name, automatically replacing the former.
	 *
	 * @since 4.1.2
	 */
	public boolean isAllowBeanDefinitionOverriding() {
		return this.allowBeanDefinitionOverriding;
	}

	/**
	 * Set whether the factory is allowed to eagerly load bean classes
	 * even for bean definitions that are marked as "lazy-init".
	 * <p>Default is "true". Turn this flag off to suppress class loading
	 * for lazy-init beans unless such a bean is explicitly requested.
	 * In particular, by-type lookups will then simply ignore bean definitions
	 * without resolved class name, instead of loading the bean classes on
	 * demand just to perform a type check.
	 *
	 * @see AbstractBeanDefinition#setLazyInit
	 */
	public void setAllowEagerClassLoading(boolean allowEagerClassLoading) {
		this.allowEagerClassLoading = allowEagerClassLoading;
	}

	/**
	 * Return whether the factory is allowed to eagerly load bean classes
	 * even for bean definitions that are marked as "lazy-init".
	 *
	 * @since 4.1.2
	 */
	public boolean isAllowEagerClassLoading() {
		return this.allowEagerClassLoading;
	}

	/**
	 * Set a {@link java.util.Comparator} for dependency Lists and arrays.
	 *
	 * @see org.springframework.core.OrderComparator
	 * @see org.springframework.core.annotation.AnnotationAwareOrderComparator
	 * @since 4.0
	 */
	public void setDependencyComparator(@Nullable Comparator<Object> dependencyComparator) {
		this.dependencyComparator = dependencyComparator;
	}

	/**
	 * Return the dependency comparator for this BeanFactory (may be {@code null}.
	 *
	 * @since 4.0
	 */
	@Nullable
	public Comparator<Object> getDependencyComparator() {
		return this.dependencyComparator;
	}

	/**
	 * Set a custom autowire candidate resolver for this BeanFactory to use
	 * when deciding whether a bean definition should be considered as a
	 * candidate for autowiring.
	 */
	public void setAutowireCandidateResolver(AutowireCandidateResolver autowireCandidateResolver) {
		Assert.notNull(autowireCandidateResolver, "AutowireCandidateResolver must not be null");
		if (autowireCandidateResolver instanceof BeanFactoryAware) {
			if (System.getSecurityManager() != null) {
				AccessController.doPrivileged((PrivilegedAction<Object>) () -> {
					((BeanFactoryAware) autowireCandidateResolver).setBeanFactory(this);
					return null;
				}, getAccessControlContext());
			} else {
				((BeanFactoryAware) autowireCandidateResolver).setBeanFactory(this);
			}
		}
		this.autowireCandidateResolver = autowireCandidateResolver;
	}

	/**
	 * Return the autowire candidate resolver for this BeanFactory (never {@code null}).
	 */
	public AutowireCandidateResolver getAutowireCandidateResolver() {
		return this.autowireCandidateResolver;
	}


	@Override
	public void copyConfigurationFrom(ConfigurableBeanFactory otherFactory) {
		super.copyConfigurationFrom(otherFactory);
		if (otherFactory instanceof DefaultListableBeanFactory) {
			DefaultListableBeanFactory otherListableFactory = (DefaultListableBeanFactory) otherFactory;
			this.allowBeanDefinitionOverriding = otherListableFactory.allowBeanDefinitionOverriding;
			this.allowEagerClassLoading = otherListableFactory.allowEagerClassLoading;
			this.dependencyComparator = otherListableFactory.dependencyComparator;
			// A clone of the AutowireCandidateResolver since it is potentially BeanFactoryAware
			setAutowireCandidateResolver(otherListableFactory.getAutowireCandidateResolver().cloneIfNecessary());
			// Make resolvable dependencies (e.g. ResourceLoader) available here as well
			this.resolvableDependencies.putAll(otherListableFactory.resolvableDependencies);
		}
	}


	//---------------------------------------------------------------------
	// Implementation of remaining BeanFactory methods
	//---------------------------------------------------------------------

	@Override
	public <T> T getBean(Class<T> requiredType) throws BeansException {
		return getBean(requiredType, (Object[]) null);
	}

	@SuppressWarnings("unchecked")
	@Override
	public <T> T getBean(Class<T> requiredType, @Nullable Object... args) throws BeansException {
		Assert.notNull(requiredType, "Required type must not be null");
		Object resolved = resolveBean(ResolvableType.forRawClass(requiredType), args, false);
		if (resolved == null) {
			throw new NoSuchBeanDefinitionException(requiredType);
		}
		return (T) resolved;
	}

	@Override
	public <T> ObjectProvider<T> getBeanProvider(Class<T> requiredType) {
		Assert.notNull(requiredType, "Required type must not be null");
		return getBeanProvider(ResolvableType.forRawClass(requiredType), true);
	}

	@Override
	public <T> ObjectProvider<T> getBeanProvider(ResolvableType requiredType) {
		return getBeanProvider(requiredType, true);
	}


	//---------------------------------------------------------------------
	// Implementation of ListableBeanFactory interface
	//---------------------------------------------------------------------

	@Override
	public boolean containsBeanDefinition(String beanName) {
		Assert.notNull(beanName, "Bean name must not be null");
		return this.beanDefinitionMap.containsKey(beanName);
	}

	@Override
	public int getBeanDefinitionCount() {
		return this.beanDefinitionMap.size();
	}

	@Override
	public String[] getBeanDefinitionNames() {
		String[] frozenNames = this.frozenBeanDefinitionNames;
		if (frozenNames != null) {
			return frozenNames.clone();
		}
		else {
			return StringUtils.toStringArray(this.beanDefinitionNames);
		}
	}

	@Override
	public <T> ObjectProvider<T> getBeanProvider(Class<T> requiredType, boolean allowEagerInit) {
		Assert.notNull(requiredType, "Required type must not be null");
		return getBeanProvider(ResolvableType.forRawClass(requiredType), allowEagerInit);
	}

	@Override
	public <T> ObjectProvider<T> getBeanProvider(ResolvableType requiredType, boolean allowEagerInit) {
		return new BeanObjectProvider<T>() {
			@Override
			public T getObject() throws BeansException {
				T resolved = resolveBean(requiredType, null, false);
				if (resolved == null) {
					throw new NoSuchBeanDefinitionException(requiredType);
				}
				return resolved;
			}

			@Override
			public T getObject(Object... args) throws BeansException {
				T resolved = resolveBean(requiredType, args, false);
				if (resolved == null) {
					throw new NoSuchBeanDefinitionException(requiredType);
				}
				return resolved;
			}

			@Override
			@Nullable
			public T getIfAvailable() throws BeansException {
				try {
					return resolveBean(requiredType, null, false);
				}
				catch (ScopeNotActiveException ex) {
					// Ignore resolved bean in non-active scope
					return null;
				}
			}
			@Override
			public void ifAvailable(Consumer<T> dependencyConsumer) throws BeansException {
				T dependency = getIfAvailable();
				if (dependency != null) {
					try {
						dependencyConsumer.accept(dependency);
					}
					catch (ScopeNotActiveException ex) {
						// Ignore resolved bean in non-active scope, even on scoped proxy invocation
					}
				}
			}

			@Override
			@Nullable
			public T getIfUnique() throws BeansException {
				try {
					return resolveBean(requiredType, null, true);
				}
				catch (ScopeNotActiveException ex) {
					// Ignore resolved bean in non-active scope
					return null;
				}
			}

			@Override
			public void ifUnique(Consumer<T> dependencyConsumer) throws BeansException {
				T dependency = getIfUnique();
				if (dependency != null) {
					try {
						dependencyConsumer.accept(dependency);
					}
					catch (ScopeNotActiveException ex) {
						// Ignore resolved bean in non-active scope, even on scoped proxy invocation
					}
				}
			}
			@SuppressWarnings("unchecked")
			@Override
			public Stream<T> stream() {
				return Arrays.stream(getBeanNamesForTypedStream(requiredType, allowEagerInit))
						.map(name -> (T) getBean(name))
						.filter(bean -> !(bean instanceof NullBean));
			}
<<<<<<< HEAD

=======
			@SuppressWarnings("unchecked")
>>>>>>> 3c4434bd
			@Override
			public Stream<T> orderedStream() {
				String[] beanNames = getBeanNamesForTypedStream(requiredType, allowEagerInit);
				if (beanNames.length == 0) {
					return Stream.empty();
				}
				Map<String, T> matchingBeans = CollectionUtils.newLinkedHashMap(beanNames.length);
				for (String beanName : beanNames) {
					Object beanInstance = getBean(beanName);
					if (!(beanInstance instanceof NullBean)) {
						matchingBeans.put(beanName, (T) beanInstance);
					}
				}
				Stream<T> stream = matchingBeans.values().stream();
				return stream.sorted(adaptOrderComparator(matchingBeans));
			}
		};
	}

	@Nullable
	private <T> T resolveBean(ResolvableType requiredType, @Nullable Object[] args, boolean nonUniqueAsNull) {
		NamedBeanHolder<T> namedBean = resolveNamedBean(requiredType, args, nonUniqueAsNull);
		if (namedBean != null) {
			return namedBean.getBeanInstance();
		}
		BeanFactory parent = getParentBeanFactory();
		if (parent instanceof DefaultListableBeanFactory) {
			return ((DefaultListableBeanFactory) parent).resolveBean(requiredType, args, nonUniqueAsNull);
		} else if (parent != null) {
			ObjectProvider<T> parentProvider = parent.getBeanProvider(requiredType);
			if (args != null) {
				return parentProvider.getObject(args);
			} else {
				return (nonUniqueAsNull ? parentProvider.getIfUnique() : parentProvider.getIfAvailable());
			}
		}
		return null;
	}

	private String[] getBeanNamesForTypedStream(ResolvableType requiredType, boolean allowEagerInit) {
		return BeanFactoryUtils.beanNamesForTypeIncludingAncestors(this, requiredType, true, allowEagerInit);
	}

	@Override
<<<<<<< HEAD
	public int getBeanDefinitionCount() {
		return this.beanDefinitionMap.size();
	}

	@Override
	public String[] getBeanDefinitionNames() {
		String[] frozenNames = this.frozenBeanDefinitionNames;
		if (frozenNames != null) {
			return frozenNames.clone();
		} else {
			return StringUtils.toStringArray(this.beanDefinitionNames);
		}
=======
	public String[] getBeanNamesForType(ResolvableType type) {
		return getBeanNamesForType(type, true, true);
>>>>>>> 3c4434bd
	}

	@Override
	public String[] getBeanNamesForType(ResolvableType type, boolean includeNonSingletons, boolean allowEagerInit) {
		Class<?> resolved = type.resolve();
		if (resolved != null && !type.hasGenerics()) {
<<<<<<< HEAD
			return getBeanNamesForType(resolved, true, true);
		} else {
			return doGetBeanNamesForType(type, true, true);
=======
			return getBeanNamesForType(resolved, includeNonSingletons, allowEagerInit);
		}
		else {
			return doGetBeanNamesForType(type, includeNonSingletons, allowEagerInit);
>>>>>>> 3c4434bd
		}
	}

	@Override
	public String[] getBeanNamesForType(@Nullable Class<?> type) {
		return getBeanNamesForType(type, true, true);
	}

	@Override
	public String[] getBeanNamesForType(@Nullable Class<?> type, boolean includeNonSingletons, boolean allowEagerInit) {
		if (!isConfigurationFrozen() || type == null || !allowEagerInit) {
			return doGetBeanNamesForType(ResolvableType.forRawClass(type), includeNonSingletons, allowEagerInit);
		}
		Map<Class<?>, String[]> cache =
				(includeNonSingletons ? this.allBeanNamesByType : this.singletonBeanNamesByType);
		String[] resolvedBeanNames = cache.get(type);
		if (resolvedBeanNames != null) {
			return resolvedBeanNames;
		}
		resolvedBeanNames = doGetBeanNamesForType(ResolvableType.forRawClass(type), includeNonSingletons, true);
		if (ClassUtils.isCacheSafe(type, getBeanClassLoader())) {
			cache.put(type, resolvedBeanNames);
		}
		return resolvedBeanNames;
	}

	private String[] doGetBeanNamesForType(ResolvableType type, boolean includeNonSingletons, boolean allowEagerInit) {
		List<String> result = new ArrayList<>();

		// Check all bean definitions.
		for (String beanName : this.beanDefinitionNames) {
			// Only consider bean as eligible if the bean name is not defined as alias for some other bean.
			if (!isAlias(beanName)) {
				try {
					RootBeanDefinition mbd = getMergedLocalBeanDefinition(beanName);
					// Only check bean definition if it is complete.
					if (!mbd.isAbstract() && (allowEagerInit ||
							(mbd.hasBeanClass() || !mbd.isLazyInit() || isAllowEagerClassLoading()) &&
									!requiresEagerInitForType(mbd.getFactoryBeanName()))) {
						boolean isFactoryBean = isFactoryBean(beanName, mbd);
						BeanDefinitionHolder dbd = mbd.getDecoratedDefinition();
<<<<<<< HEAD
						boolean matchFound =
								(allowEagerInit || !isFactoryBean ||
										(dbd != null && !mbd.isLazyInit()) || containsSingleton(beanName)) &&
										(includeNonSingletons ||
												(dbd != null ? mbd.isSingleton() : isSingleton(beanName))) &&
										isTypeMatch(beanName, type);
						if (!matchFound && isFactoryBean) {
							// In case of FactoryBean, try to match FactoryBean instance itself next.
							beanName = FACTORY_BEAN_PREFIX + beanName;
							matchFound = (includeNonSingletons || mbd.isSingleton()) && isTypeMatch(beanName, type);
=======
						boolean matchFound = false;
						boolean allowFactoryBeanInit = (allowEagerInit || containsSingleton(beanName));
						boolean isNonLazyDecorated = (dbd != null && !mbd.isLazyInit());
						if (!isFactoryBean) {
							if (includeNonSingletons || isSingleton(beanName, mbd, dbd)) {
								matchFound = isTypeMatch(beanName, type, allowFactoryBeanInit);
							}
						}
						else {
							if (includeNonSingletons || isNonLazyDecorated ||
									(allowFactoryBeanInit && isSingleton(beanName, mbd, dbd))) {
								matchFound = isTypeMatch(beanName, type, allowFactoryBeanInit);
							}
							if (!matchFound) {
								// In case of FactoryBean, try to match FactoryBean instance itself next.
								beanName = FACTORY_BEAN_PREFIX + beanName;
								matchFound = isTypeMatch(beanName, type, allowFactoryBeanInit);
							}
>>>>>>> 3c4434bd
						}
						if (matchFound) {
							result.add(beanName);
						}
					}
<<<<<<< HEAD
				} catch (CannotLoadBeanClassException ex) {
=======
				}
				catch (CannotLoadBeanClassException | BeanDefinitionStoreException ex) {
>>>>>>> 3c4434bd
					if (allowEagerInit) {
						throw ex;
					}
					// Probably a placeholder: let's ignore it for type matching purposes.
					LogMessage message = (ex instanceof CannotLoadBeanClassException ?
							LogMessage.format("Ignoring bean class loading failure for bean '%s'", beanName) :
							LogMessage.format("Ignoring unresolvable metadata in bean definition '%s'", beanName));
					logger.trace(message, ex);
					// Register exception, in case the bean was accidentally unresolvable.
					onSuppressedException(ex);
<<<<<<< HEAD
				} catch (BeanDefinitionStoreException ex) {
					if (allowEagerInit) {
						throw ex;
					}
					// Probably some metadata with a placeholder: let's ignore it for type matching purposes.
					if (logger.isTraceEnabled()) {
						logger.trace("Ignoring unresolvable metadata in bean definition '" + beanName + "'", ex);
					}
					onSuppressedException(ex);
=======
				}
				catch (NoSuchBeanDefinitionException ex) {
					// Bean definition got removed while we were iterating -> ignore.
>>>>>>> 3c4434bd
				}
			}
		}

		// Check manually registered singletons too.
		for (String beanName : this.manualSingletonNames) {
			try {
				// In case of FactoryBean, match object created by FactoryBean.
				if (isFactoryBean(beanName)) {
					if ((includeNonSingletons || isSingleton(beanName)) && isTypeMatch(beanName, type)) {
						result.add(beanName);
						// Match found for this bean: do not match FactoryBean itself anymore.
						continue;
					}
					// In case of FactoryBean, try to match FactoryBean itself next.
					beanName = FACTORY_BEAN_PREFIX + beanName;
				}
				// Match raw bean instance (might be raw FactoryBean).
				if (isTypeMatch(beanName, type)) {
					result.add(beanName);
				}
			} catch (NoSuchBeanDefinitionException ex) {
				// Shouldn't happen - probably a result of circular reference resolution...
				logger.trace(LogMessage.format(
						"Failed to check manually registered singleton with name '%s'", beanName), ex);
			}
		}

		return StringUtils.toStringArray(result);
	}

	private boolean isSingleton(String beanName, RootBeanDefinition mbd, @Nullable BeanDefinitionHolder dbd) {
		return (dbd != null ? mbd.isSingleton() : isSingleton(beanName));
	}

	/**
	 * Check whether the specified bean would need to be eagerly initialized
	 * in order to determine its type.
	 *
	 * @param factoryBeanName a factory-bean reference that the bean definition
	 *                        defines a factory method for
	 * @return whether eager initialization is necessary
	 */
	private boolean requiresEagerInitForType(@Nullable String factoryBeanName) {
		return (factoryBeanName != null && isFactoryBean(factoryBeanName) && !containsSingleton(factoryBeanName));
	}

	@Override
	public <T> Map<String, T> getBeansOfType(@Nullable Class<T> type) throws BeansException {
		return getBeansOfType(type, true, true);
	}

	@Override
	@SuppressWarnings("unchecked")
	public <T> Map<String, T> getBeansOfType(
			@Nullable Class<T> type, boolean includeNonSingletons, boolean allowEagerInit) throws BeansException {

		String[] beanNames = getBeanNamesForType(type, includeNonSingletons, allowEagerInit);
		Map<String, T> result = CollectionUtils.newLinkedHashMap(beanNames.length);
		for (String beanName : beanNames) {
			try {
				Object beanInstance = getBean(beanName);
				if (!(beanInstance instanceof NullBean)) {
					result.put(beanName, (T) beanInstance);
				}
			} catch (BeanCreationException ex) {
				Throwable rootCause = ex.getMostSpecificCause();
				if (rootCause instanceof BeanCurrentlyInCreationException) {
					BeanCreationException bce = (BeanCreationException) rootCause;
					String exBeanName = bce.getBeanName();
					if (exBeanName != null && isCurrentlyInCreation(exBeanName)) {
						if (logger.isTraceEnabled()) {
							logger.trace("Ignoring match to currently created bean '" + exBeanName + "': " +
									ex.getMessage());
						}
						onSuppressedException(ex);
						// Ignore: indicates a circular reference when autowiring constructors.
						// We want to find matches other than the currently created bean itself.
						continue;
					}
				}
				throw ex;
			}
		}
		return result;
	}

	@Override
	public String[] getBeanNamesForAnnotation(Class<? extends Annotation> annotationType) {
		List<String> result = new ArrayList<>();
		for (String beanName : this.beanDefinitionNames) {
			BeanDefinition bd = this.beanDefinitionMap.get(beanName);
			if (bd != null && !bd.isAbstract() && findAnnotationOnBean(beanName, annotationType) != null) {
				result.add(beanName);
			}
		}
		for (String beanName : this.manualSingletonNames) {
			if (!result.contains(beanName) && findAnnotationOnBean(beanName, annotationType) != null) {
				result.add(beanName);
			}
		}
		return StringUtils.toStringArray(result);
	}

	@Override
	public Map<String, Object> getBeansWithAnnotation(Class<? extends Annotation> annotationType) {
		String[] beanNames = getBeanNamesForAnnotation(annotationType);
		Map<String, Object> result = CollectionUtils.newLinkedHashMap(beanNames.length);
		for (String beanName : beanNames) {
			Object beanInstance = getBean(beanName);
			if (!(beanInstance instanceof NullBean)) {
				result.put(beanName, beanInstance);
			}
		}
		return result;
	}

	@Override
	@Nullable
	public <A extends Annotation> A findAnnotationOnBean(String beanName, Class<A> annotationType)
			throws NoSuchBeanDefinitionException {

		return findMergedAnnotationOnBean(beanName, annotationType)
				.synthesize(MergedAnnotation::isPresent).orElse(null);
	}

	private <A extends Annotation> MergedAnnotation<A> findMergedAnnotationOnBean(
			String beanName, Class<A> annotationType) {

		Class<?> beanType = getType(beanName);
		if (beanType != null) {
			MergedAnnotation<A> annotation =
					MergedAnnotations.from(beanType, SearchStrategy.TYPE_HIERARCHY).get(annotationType);
			if (annotation.isPresent()) {
				return annotation;
			}
		}
		if (containsBeanDefinition(beanName)) {
			RootBeanDefinition bd = getMergedLocalBeanDefinition(beanName);
			// Check raw bean class, e.g. in case of a proxy.
			if (bd.hasBeanClass()) {
				Class<?> beanClass = bd.getBeanClass();
				if (beanClass != beanType) {
					MergedAnnotation<A> annotation =
							MergedAnnotations.from(beanClass, SearchStrategy.TYPE_HIERARCHY).get(annotationType);
					if (annotation.isPresent()) {
						return annotation;
					}
				}
			}
			// Check annotations declared on factory method, if any.
			Method factoryMethod = bd.getResolvedFactoryMethod();
			if (factoryMethod != null) {
				MergedAnnotation<A> annotation =
						MergedAnnotations.from(factoryMethod, SearchStrategy.TYPE_HIERARCHY).get(annotationType);
				if (annotation.isPresent()) {
					return annotation;
				}
			}
		}
		return MergedAnnotation.missing();
	}


	//---------------------------------------------------------------------
	// Implementation of ConfigurableListableBeanFactory interface
	//---------------------------------------------------------------------

	@Override
	public void registerResolvableDependency(Class<?> dependencyType, @Nullable Object autowiredValue) {
		Assert.notNull(dependencyType, "Dependency type must not be null");
		if (autowiredValue != null) {
			if (!(autowiredValue instanceof ObjectFactory || dependencyType.isInstance(autowiredValue))) {
				throw new IllegalArgumentException("Value [" + autowiredValue +
						"] does not implement specified dependency type [" + dependencyType.getName() + "]");
			}
			this.resolvableDependencies.put(dependencyType, autowiredValue);
		}
	}

	@Override
	public boolean isAutowireCandidate(String beanName, DependencyDescriptor descriptor)
			throws NoSuchBeanDefinitionException {

		return isAutowireCandidate(beanName, descriptor, getAutowireCandidateResolver());
	}

	/**
	 * Determine whether the specified bean definition qualifies as an autowire candidate,
	 * to be injected into other beans which declare a dependency of matching type.
	 *
	 * @param beanName   the name of the bean definition to check
	 * @param descriptor the descriptor of the dependency to resolve
	 * @param resolver   the AutowireCandidateResolver to use for the actual resolution algorithm
	 * @return whether the bean should be considered as autowire candidate
	 */
	protected boolean isAutowireCandidate(
			String beanName, DependencyDescriptor descriptor, AutowireCandidateResolver resolver)
			throws NoSuchBeanDefinitionException {

<<<<<<< HEAD
		String beanDefinitionName = BeanFactoryUtils.transformedBeanName(beanName);
		if (containsBeanDefinition(beanDefinitionName)) {
			return isAutowireCandidate(beanName, getMergedLocalBeanDefinition(beanDefinitionName), descriptor, resolver);
		} else if (containsSingleton(beanName)) {
=======
		String bdName = BeanFactoryUtils.transformedBeanName(beanName);
		if (containsBeanDefinition(bdName)) {
			return isAutowireCandidate(beanName, getMergedLocalBeanDefinition(bdName), descriptor, resolver);
		}
		else if (containsSingleton(beanName)) {
>>>>>>> 3c4434bd
			return isAutowireCandidate(beanName, new RootBeanDefinition(getType(beanName)), descriptor, resolver);
		}

		BeanFactory parent = getParentBeanFactory();
		if (parent instanceof DefaultListableBeanFactory) {
			// No bean definition found in this factory -> delegate to parent.
			return ((DefaultListableBeanFactory) parent).isAutowireCandidate(beanName, descriptor, resolver);
		} else if (parent instanceof ConfigurableListableBeanFactory) {
			// If no DefaultListableBeanFactory, can't pass the resolver along.
			return ((ConfigurableListableBeanFactory) parent).isAutowireCandidate(beanName, descriptor);
		} else {
			return true;
		}
	}

	/**
	 * Determine whether the specified bean definition qualifies as an autowire candidate,
	 * to be injected into other beans which declare a dependency of matching type.
	 *
	 * @param beanName   the name of the bean definition to check
	 * @param mbd        the merged bean definition to check
	 * @param descriptor the descriptor of the dependency to resolve
	 * @param resolver   the AutowireCandidateResolver to use for the actual resolution algorithm
	 * @return whether the bean should be considered as autowire candidate
	 */
	protected boolean isAutowireCandidate(String beanName, RootBeanDefinition mbd,
										  DependencyDescriptor descriptor, AutowireCandidateResolver resolver) {

		String bdName = BeanFactoryUtils.transformedBeanName(beanName);
		resolveBeanClass(mbd, bdName);
		if (mbd.isFactoryMethodUnique && mbd.factoryMethodToIntrospect == null) {
			new ConstructorResolver(this).resolveFactoryMethodIfPossible(mbd);
		}
		BeanDefinitionHolder holder = (beanName.equals(bdName) ?
				this.mergedBeanDefinitionHolders.computeIfAbsent(beanName,
						key -> new BeanDefinitionHolder(mbd, beanName, getAliases(bdName))) :
				new BeanDefinitionHolder(mbd, beanName, getAliases(bdName)));
		return resolver.isAutowireCandidate(holder, descriptor);
	}

	@Override
	public BeanDefinition getBeanDefinition(String beanName) throws NoSuchBeanDefinitionException {
		BeanDefinition bd = this.beanDefinitionMap.get(beanName);
		if (bd == null) {
			if (logger.isTraceEnabled()) {
				logger.trace("No bean named '" + beanName + "' found in " + this);
			}
			throw new NoSuchBeanDefinitionException(beanName);
		}
		return bd;
	}

	@Override
	public Iterator<String> getBeanNamesIterator() {
		CompositeIterator<String> iterator = new CompositeIterator<>();
		iterator.add(this.beanDefinitionNames.iterator());
		iterator.add(this.manualSingletonNames.iterator());
		return iterator;
	}

	@Override
	protected void clearMergedBeanDefinition(String beanName) {
		super.clearMergedBeanDefinition(beanName);
		this.mergedBeanDefinitionHolders.remove(beanName);
	}

	@Override
	public void clearMetadataCache() {
		super.clearMetadataCache();
		this.mergedBeanDefinitionHolders.clear();
		clearByTypeCache();
	}

	@Override
	public void freezeConfiguration() {
		this.configurationFrozen = true;
		this.frozenBeanDefinitionNames = StringUtils.toStringArray(this.beanDefinitionNames);
	}

	@Override
	public boolean isConfigurationFrozen() {
		return this.configurationFrozen;
	}

	/**
	 * Considers all beans as eligible for metadata caching
	 * if the factory's configuration has been marked as frozen.
	 *
	 * @see #freezeConfiguration()
	 */
	@Override
	protected boolean isBeanEligibleForMetadataCaching(String beanName) {
		return (this.configurationFrozen || super.isBeanEligibleForMetadataCaching(beanName));
	}

	/**
	 * 实例化所有的单实例bean
	 *
	 * @throws BeansException
	 */
	@Override
	public void preInstantiateSingletons() throws BeansException {
		if (logger.isTraceEnabled()) {
			logger.trace("Pre-instantiating singletons in " + this);
		}

		// 获取容器中所有的bean名称
		// Iterate over a copy to allow for init methods which in turn register new bean definitions.
		// While this may not be part of the regular factory bootstrap, it does otherwise work fine.
		List<String> beanNames = new ArrayList<>(this.beanDefinitionNames);

		// 遍历每个一个bean名称，并尝试初始化单实例bean
		// Trigger initialization of all non-lazy singleton beans...
		for (String beanName : beanNames) {
			// 返回合并后的bean定义信息，如果指定的bean对应于子类bean定义，则遍历父类bean定义
			RootBeanDefinition bd = getMergedLocalBeanDefinition(beanName);
			// 判断此bean是否 不是抽象的，单例的，不是懒加载的
			if (!bd.isAbstract() && bd.isSingleton() && !bd.isLazyInit()) {
				// 判断此 bean是否是一个工厂bean
				if (isFactoryBean(beanName)) {
					// 如果是工厂bean，首先通过getBean方法实例化工厂bean本身
					Object bean = getBean(FACTORY_BEAN_PREFIX + beanName);
					if (bean instanceof FactoryBean) {
						FactoryBean<?> factory = (FactoryBean<?>) bean;
						boolean isEagerInit;
						// 工厂bean实例化完成之后，判断是否实现了SmartFactoryBean接口，
						// 并调用isEagerInit方法，判断是否需要提前实例化工厂bean指定的对象
						if (System.getSecurityManager() != null && factory instanceof SmartFactoryBean) {
							isEagerInit = AccessController.doPrivileged(
									(PrivilegedAction<Boolean>) ((SmartFactoryBean<?>) factory)::isEagerInit,
									getAccessControlContext());
						} else {
							isEagerInit = (factory instanceof SmartFactoryBean &&
									((SmartFactoryBean<?>) factory).isEagerInit());
						}
						// 默认工厂bean此时不对代理的对象进行实例化，在使用时进行实例化
						if (isEagerInit) {
							getBean(beanName);
						}
					}
				} else {
					// 如果不是工厂bean，直接调用getBean方法实例化bean
					getBean(beanName);
				}
			}
		}

		// Trigger post-initialization callback for all applicable beans...
		for (String beanName : beanNames) {
			Object singletonInstance = getSingleton(beanName);
			if (singletonInstance instanceof SmartInitializingSingleton) {
				StartupStep smartInitialize = this.getApplicationStartup().start("spring.beans.smart-initialize")
						.tag("beanName", beanName);
				SmartInitializingSingleton smartSingleton = (SmartInitializingSingleton) singletonInstance;
				if (System.getSecurityManager() != null) {
					AccessController.doPrivileged((PrivilegedAction<Object>) () -> {
						smartSingleton.afterSingletonsInstantiated();
						return null;
					}, getAccessControlContext());
				} else {
					smartSingleton.afterSingletonsInstantiated();
				}
				smartInitialize.end();
			}
		}
	}


	//---------------------------------------------------------------------
	// Implementation of BeanDefinitionRegistry interface
	//---------------------------------------------------------------------

	@Override
	public void registerBeanDefinition(String beanName, BeanDefinition beanDefinition)
			throws BeanDefinitionStoreException {

		Assert.hasText(beanName, "Bean name must not be empty");
		Assert.notNull(beanDefinition, "BeanDefinition must not be null");

		if (beanDefinition instanceof AbstractBeanDefinition) {
			try {
				((AbstractBeanDefinition) beanDefinition).validate();
			} catch (BeanDefinitionValidationException ex) {
				throw new BeanDefinitionStoreException(beanDefinition.getResourceDescription(), beanName,
						"Validation of bean definition failed", ex);
			}
		}

		BeanDefinition existingDefinition = this.beanDefinitionMap.get(beanName);
		if (existingDefinition != null) {
			if (!isAllowBeanDefinitionOverriding()) {
				throw new BeanDefinitionOverrideException(beanName, beanDefinition, existingDefinition);
			} else if (existingDefinition.getRole() < beanDefinition.getRole()) {
				// e.g. was ROLE_APPLICATION, now overriding with ROLE_SUPPORT or ROLE_INFRASTRUCTURE
				if (logger.isInfoEnabled()) {
					logger.info("Overriding user-defined bean definition for bean '" + beanName +
							"' with a framework-generated bean definition: replacing [" +
							existingDefinition + "] with [" + beanDefinition + "]");
				}
			} else if (!beanDefinition.equals(existingDefinition)) {
				if (logger.isDebugEnabled()) {
					logger.debug("Overriding bean definition for bean '" + beanName +
							"' with a different definition: replacing [" + existingDefinition +
							"] with [" + beanDefinition + "]");
				}
			} else {
				if (logger.isTraceEnabled()) {
					logger.trace("Overriding bean definition for bean '" + beanName +
							"' with an equivalent definition: replacing [" + existingDefinition +
							"] with [" + beanDefinition + "]");
				}
			}
			this.beanDefinitionMap.put(beanName, beanDefinition);
		} else {
			if (hasBeanCreationStarted()) {
				// Cannot modify startup-time collection elements anymore (for stable iteration)
				synchronized (this.beanDefinitionMap) {
					this.beanDefinitionMap.put(beanName, beanDefinition);
					List<String> updatedDefinitions = new ArrayList<>(this.beanDefinitionNames.size() + 1);
					updatedDefinitions.addAll(this.beanDefinitionNames);
					updatedDefinitions.add(beanName);
					this.beanDefinitionNames = updatedDefinitions;
					removeManualSingletonName(beanName);
				}
			} else {
				// Still in startup registration phase
				this.beanDefinitionMap.put(beanName, beanDefinition);
				this.beanDefinitionNames.add(beanName);
				removeManualSingletonName(beanName);
			}
			this.frozenBeanDefinitionNames = null;
		}

		if (existingDefinition != null || containsSingleton(beanName)) {
			resetBeanDefinition(beanName);
		}
		else if (isConfigurationFrozen()) {
			clearByTypeCache();
		}
	}

	@Override
	public void removeBeanDefinition(String beanName) throws NoSuchBeanDefinitionException {
		Assert.hasText(beanName, "'beanName' must not be empty");

		BeanDefinition bd = this.beanDefinitionMap.remove(beanName);
		if (bd == null) {
			if (logger.isTraceEnabled()) {
				logger.trace("No bean named '" + beanName + "' found in " + this);
			}
			throw new NoSuchBeanDefinitionException(beanName);
		}

		if (hasBeanCreationStarted()) {
			// Cannot modify startup-time collection elements anymore (for stable iteration)
			synchronized (this.beanDefinitionMap) {
				List<String> updatedDefinitions = new ArrayList<>(this.beanDefinitionNames);
				updatedDefinitions.remove(beanName);
				this.beanDefinitionNames = updatedDefinitions;
			}
		} else {
			// Still in startup registration phase
			this.beanDefinitionNames.remove(beanName);
		}
		this.frozenBeanDefinitionNames = null;

		resetBeanDefinition(beanName);
	}

	/**
	 * Reset all bean definition caches for the given bean,
	 * including the caches of beans that are derived from it.
	 * <p>Called after an existing bean definition has been replaced or removed,
	 * triggering {@link #clearMergedBeanDefinition}, {@link #destroySingleton}
	 * and {@link MergedBeanDefinitionPostProcessor#resetBeanDefinition} on the
	 * given bean and on all bean definitions that have the given bean as parent.
	 *
	 * @param beanName the name of the bean to reset
	 * @see #registerBeanDefinition
	 * @see #removeBeanDefinition
	 */
	protected void resetBeanDefinition(String beanName) {
		// Remove the merged bean definition for the given bean, if already created.
		clearMergedBeanDefinition(beanName);

		// Remove corresponding bean from singleton cache, if any. Shouldn't usually
		// be necessary, rather just meant for overriding a context's default beans
		// (e.g. the default StaticMessageSource in a StaticApplicationContext).
		destroySingleton(beanName);

		// Notify all post-processors that the specified bean definition has been reset.
		for (MergedBeanDefinitionPostProcessor processor : getBeanPostProcessorCache().mergedDefinition) {
			processor.resetBeanDefinition(beanName);
		}

		// Reset all bean definitions that have the given bean as parent (recursively).
		for (String bdName : this.beanDefinitionNames) {
			if (!beanName.equals(bdName)) {
				BeanDefinition bd = this.beanDefinitionMap.get(bdName);
				// Ensure bd is non-null due to potential concurrent modification of beanDefinitionMap.
				if (bd != null && beanName.equals(bd.getParentName())) {
					resetBeanDefinition(bdName);
				}
			}
		}
	}

	/**
	 * Only allows alias overriding if bean definition overriding is allowed.
	 */
	@Override
	protected boolean allowAliasOverriding() {
		return isAllowBeanDefinitionOverriding();
	}

	/**
	 * Also checks for an alias overriding a bean definition of the same name.
	 */
	@Override
	protected void checkForAliasCircle(String name, String alias) {
		super.checkForAliasCircle(name, alias);
		if (!isAllowBeanDefinitionOverriding() && containsBeanDefinition(alias)) {
			throw new IllegalStateException("Cannot register alias '" + alias +
					"' for name '" + name + "': Alias would override bean definition '" + alias + "'");
		}
	}

	@Override
	public void registerSingleton(String beanName, Object singletonObject) throws IllegalStateException {
		super.registerSingleton(beanName, singletonObject);
		updateManualSingletonNames(set -> set.add(beanName), set -> !this.beanDefinitionMap.containsKey(beanName));
		clearByTypeCache();
	}

	@Override
	public void destroySingletons() {
		super.destroySingletons();
		updateManualSingletonNames(Set::clear, set -> !set.isEmpty());
		clearByTypeCache();
	}

	@Override
	public void destroySingleton(String beanName) {
		super.destroySingleton(beanName);
		removeManualSingletonName(beanName);
		clearByTypeCache();
	}

	private void removeManualSingletonName(String beanName) {
		updateManualSingletonNames(set -> set.remove(beanName), set -> set.contains(beanName));
	}

	/**
	 * Update the factory's internal set of manual singleton names.
	 *
	 * @param action    the modification action
	 * @param condition a precondition for the modification action
	 *                  (if this condition does not apply, the action can be skipped)
	 */
	private void updateManualSingletonNames(Consumer<Set<String>> action, Predicate<Set<String>> condition) {
		if (hasBeanCreationStarted()) {
			// Cannot modify startup-time collection elements anymore (for stable iteration)
			synchronized (this.beanDefinitionMap) {
				if (condition.test(this.manualSingletonNames)) {
					Set<String> updatedSingletons = new LinkedHashSet<>(this.manualSingletonNames);
					action.accept(updatedSingletons);
					this.manualSingletonNames = updatedSingletons;
				}
			}
		} else {
			// Still in startup registration phase
			if (condition.test(this.manualSingletonNames)) {
				action.accept(this.manualSingletonNames);
			}
		}
	}

	/**
	 * Remove any assumptions about by-type mappings.
	 */
	private void clearByTypeCache() {
		this.allBeanNamesByType.clear();
		this.singletonBeanNamesByType.clear();
	}


	//---------------------------------------------------------------------
	// Dependency resolution functionality
	//---------------------------------------------------------------------

	@Override
	public <T> NamedBeanHolder<T> resolveNamedBean(Class<T> requiredType) throws BeansException {
		Assert.notNull(requiredType, "Required type must not be null");
		NamedBeanHolder<T> namedBean = resolveNamedBean(ResolvableType.forRawClass(requiredType), null, false);
		if (namedBean != null) {
			return namedBean;
		}
		BeanFactory parent = getParentBeanFactory();
		if (parent instanceof AutowireCapableBeanFactory) {
			return ((AutowireCapableBeanFactory) parent).resolveNamedBean(requiredType);
		}
		throw new NoSuchBeanDefinitionException(requiredType);
	}

	@SuppressWarnings("unchecked")
	@Nullable
	private <T> NamedBeanHolder<T> resolveNamedBean(
			ResolvableType requiredType, @Nullable Object[] args, boolean nonUniqueAsNull) throws BeansException {

		Assert.notNull(requiredType, "Required type must not be null");
		String[] candidateNames = getBeanNamesForType(requiredType);

		if (candidateNames.length > 1) {
			List<String> autowireCandidates = new ArrayList<>(candidateNames.length);
			for (String beanName : candidateNames) {
				if (!containsBeanDefinition(beanName) || getBeanDefinition(beanName).isAutowireCandidate()) {
					autowireCandidates.add(beanName);
				}
			}
			if (!autowireCandidates.isEmpty()) {
				candidateNames = StringUtils.toStringArray(autowireCandidates);
			}
		}

		if (candidateNames.length == 1) {
<<<<<<< HEAD
			String beanName = candidateNames[0];
			return new NamedBeanHolder<>(beanName, (T) getBean(beanName, requiredType.toClass(), args));
		} else if (candidateNames.length > 1) {
			Map<String, Object> candidates = new LinkedHashMap<>(candidateNames.length);
=======
			return resolveNamedBean(candidateNames[0], requiredType, args);
		}
		else if (candidateNames.length > 1) {
			Map<String, Object> candidates = CollectionUtils.newLinkedHashMap(candidateNames.length);
>>>>>>> 3c4434bd
			for (String beanName : candidateNames) {
				if (containsSingleton(beanName) && args == null) {
					Object beanInstance = getBean(beanName);
					candidates.put(beanName, (beanInstance instanceof NullBean ? null : beanInstance));
				} else {
					candidates.put(beanName, getType(beanName));
				}
			}
			String candidateName = determinePrimaryCandidate(candidates, requiredType.toClass());
			if (candidateName == null) {
				candidateName = determineHighestPriorityCandidate(candidates, requiredType.toClass());
			}
			if (candidateName != null) {
				Object beanInstance = candidates.get(candidateName);
				if (beanInstance == null) {
					return null;
				}
				if (beanInstance instanceof Class) {
					return resolveNamedBean(candidateName, requiredType, args);
				}
				return new NamedBeanHolder<>(candidateName, (T) beanInstance);
			}
			if (!nonUniqueAsNull) {
				throw new NoUniqueBeanDefinitionException(requiredType, candidates.keySet());
			}
		}

		return null;
	}

	@Nullable
	private <T> NamedBeanHolder<T> resolveNamedBean(
			String beanName, ResolvableType requiredType, @Nullable Object[] args) throws BeansException {

		Object bean = getBean(beanName, null, args);
		if (bean instanceof NullBean) {
			return null;
		}
		return new NamedBeanHolder<T>(beanName, adaptBeanInstance(beanName, bean, requiredType.toClass()));
	}

	@Override
	@Nullable
	public Object resolveDependency(DependencyDescriptor descriptor, @Nullable String requestingBeanName,
									@Nullable Set<String> autowiredBeanNames, @Nullable TypeConverter typeConverter) throws BeansException {

		descriptor.initParameterNameDiscovery(getParameterNameDiscoverer());
		if (Optional.class == descriptor.getDependencyType()) {
			return createOptionalDependency(descriptor, requestingBeanName);
		} else if (ObjectFactory.class == descriptor.getDependencyType() ||
				ObjectProvider.class == descriptor.getDependencyType()) {
			return new DependencyObjectProvider(descriptor, requestingBeanName);
		} else if (javaxInjectProviderClass == descriptor.getDependencyType()) {
			return new Jsr330Factory().createDependencyProvider(descriptor, requestingBeanName);
		} else {
			Object result = getAutowireCandidateResolver().getLazyResolutionProxyIfNecessary(
					descriptor, requestingBeanName);
			if (result == null) {
				result = doResolveDependency(descriptor, requestingBeanName, autowiredBeanNames, typeConverter);
			}
			return result;
		}
	}

	@Nullable
	public Object doResolveDependency(DependencyDescriptor descriptor, @Nullable String beanName,
									  @Nullable Set<String> autowiredBeanNames, @Nullable TypeConverter typeConverter) throws BeansException {

		InjectionPoint previousInjectionPoint = ConstructorResolver.setCurrentInjectionPoint(descriptor);
		try {
			Object shortcut = descriptor.resolveShortcut(this);
			if (shortcut != null) {
				return shortcut;
			}

			Class<?> type = descriptor.getDependencyType();
			Object value = getAutowireCandidateResolver().getSuggestedValue(descriptor);
			if (value != null) {
				if (value instanceof String) {
					String strVal = resolveEmbeddedValue((String) value);
					BeanDefinition bd = (beanName != null && containsBean(beanName) ?
							getMergedBeanDefinition(beanName) : null);
					value = evaluateBeanDefinitionString(strVal, bd);
				}
				TypeConverter converter = (typeConverter != null ? typeConverter : getTypeConverter());
				try {
					return converter.convertIfNecessary(value, type, descriptor.getTypeDescriptor());
				} catch (UnsupportedOperationException ex) {
					// A custom TypeConverter which does not support TypeDescriptor resolution...
					return (descriptor.getField() != null ?
							converter.convertIfNecessary(value, type, descriptor.getField()) :
							converter.convertIfNecessary(value, type, descriptor.getMethodParameter()));
				}
			}

			Object multipleBeans = resolveMultipleBeans(descriptor, beanName, autowiredBeanNames, typeConverter);
			if (multipleBeans != null) {
				return multipleBeans;
			}

			Map<String, Object> matchingBeans = findAutowireCandidates(beanName, type, descriptor);
			if (matchingBeans.isEmpty()) {
				if (isRequired(descriptor)) {
					raiseNoMatchingBeanFound(type, descriptor.getResolvableType(), descriptor);
				}
				return null;
			}

			String autowiredBeanName;
			Object instanceCandidate;

			if (matchingBeans.size() > 1) {
				autowiredBeanName = determineAutowireCandidate(matchingBeans, descriptor);
				if (autowiredBeanName == null) {
					if (isRequired(descriptor) || !indicatesMultipleBeans(type)) {
						return descriptor.resolveNotUnique(descriptor.getResolvableType(), matchingBeans);
					} else {
						// In case of an optional Collection/Map, silently ignore a non-unique case:
						// possibly it was meant to be an empty collection of multiple regular beans
						// (before 4.3 in particular when we didn't even look for collection beans).
						return null;
					}
				}
				instanceCandidate = matchingBeans.get(autowiredBeanName);
			} else {
				// We have exactly one match.
				Map.Entry<String, Object> entry = matchingBeans.entrySet().iterator().next();
				autowiredBeanName = entry.getKey();
				instanceCandidate = entry.getValue();
			}

			if (autowiredBeanNames != null) {
				autowiredBeanNames.add(autowiredBeanName);
			}
			if (instanceCandidate instanceof Class) {
				instanceCandidate = descriptor.resolveCandidate(autowiredBeanName, type, this);
			}
			Object result = instanceCandidate;
			if (result instanceof NullBean) {
				if (isRequired(descriptor)) {
					raiseNoMatchingBeanFound(type, descriptor.getResolvableType(), descriptor);
				}
				result = null;
			}
			if (!ClassUtils.isAssignableValue(type, result)) {
				throw new BeanNotOfRequiredTypeException(autowiredBeanName, type, instanceCandidate.getClass());
			}
			return result;
		} finally {
			ConstructorResolver.setCurrentInjectionPoint(previousInjectionPoint);
		}
	}

	@Nullable
	private Object resolveMultipleBeans(DependencyDescriptor descriptor, @Nullable String beanName,
										@Nullable Set<String> autowiredBeanNames, @Nullable TypeConverter typeConverter) {

		Class<?> type = descriptor.getDependencyType();

		if (descriptor instanceof StreamDependencyDescriptor) {
			Map<String, Object> matchingBeans = findAutowireCandidates(beanName, type, descriptor);
			if (autowiredBeanNames != null) {
				autowiredBeanNames.addAll(matchingBeans.keySet());
			}
			Stream<Object> stream = matchingBeans.keySet().stream()
					.map(name -> descriptor.resolveCandidate(name, type, this))
					.filter(bean -> !(bean instanceof NullBean));
			if (((StreamDependencyDescriptor) descriptor).isOrdered()) {
				stream = stream.sorted(adaptOrderComparator(matchingBeans));
			}
			return stream;
		} else if (type.isArray()) {
			Class<?> componentType = type.getComponentType();
			ResolvableType resolvableType = descriptor.getResolvableType();
			Class<?> resolvedArrayType = resolvableType.resolve(type);
			if (resolvedArrayType != type) {
				componentType = resolvableType.getComponentType().resolve();
			}
			if (componentType == null) {
				return null;
			}
			Map<String, Object> matchingBeans = findAutowireCandidates(beanName, componentType,
					new MultiElementDescriptor(descriptor));
			if (matchingBeans.isEmpty()) {
				return null;
			}
			if (autowiredBeanNames != null) {
				autowiredBeanNames.addAll(matchingBeans.keySet());
			}
			TypeConverter converter = (typeConverter != null ? typeConverter : getTypeConverter());
			Object result = converter.convertIfNecessary(matchingBeans.values(), resolvedArrayType);
			if (result instanceof Object[]) {
				Comparator<Object> comparator = adaptDependencyComparator(matchingBeans);
				if (comparator != null) {
					Arrays.sort((Object[]) result, comparator);
				}
			}
			return result;
		} else if (Collection.class.isAssignableFrom(type) && type.isInterface()) {
			Class<?> elementType = descriptor.getResolvableType().asCollection().resolveGeneric();
			if (elementType == null) {
				return null;
			}
			Map<String, Object> matchingBeans = findAutowireCandidates(beanName, elementType,
					new MultiElementDescriptor(descriptor));
			if (matchingBeans.isEmpty()) {
				return null;
			}
			if (autowiredBeanNames != null) {
				autowiredBeanNames.addAll(matchingBeans.keySet());
			}
			TypeConverter converter = (typeConverter != null ? typeConverter : getTypeConverter());
			Object result = converter.convertIfNecessary(matchingBeans.values(), type);
			if (result instanceof List) {
				if (((List<?>) result).size() > 1) {
					Comparator<Object> comparator = adaptDependencyComparator(matchingBeans);
					if (comparator != null) {
						((List<?>) result).sort(comparator);
					}
				}
			}
			return result;
		} else if (Map.class == type) {
			ResolvableType mapType = descriptor.getResolvableType().asMap();
			Class<?> keyType = mapType.resolveGeneric(0);
			if (String.class != keyType) {
				return null;
			}
			Class<?> valueType = mapType.resolveGeneric(1);
			if (valueType == null) {
				return null;
			}
			Map<String, Object> matchingBeans = findAutowireCandidates(beanName, valueType,
					new MultiElementDescriptor(descriptor));
			if (matchingBeans.isEmpty()) {
				return null;
			}
			if (autowiredBeanNames != null) {
				autowiredBeanNames.addAll(matchingBeans.keySet());
			}
			return matchingBeans;
		} else {
			return null;
		}
	}

	private boolean isRequired(DependencyDescriptor descriptor) {
		return getAutowireCandidateResolver().isRequired(descriptor);
	}

	private boolean indicatesMultipleBeans(Class<?> type) {
		return (type.isArray() || (type.isInterface() &&
				(Collection.class.isAssignableFrom(type) || Map.class.isAssignableFrom(type))));
	}

	@Nullable
	private Comparator<Object> adaptDependencyComparator(Map<String, ?> matchingBeans) {
		Comparator<Object> comparator = getDependencyComparator();
		if (comparator instanceof OrderComparator) {
			return ((OrderComparator) comparator).withSourceProvider(
					createFactoryAwareOrderSourceProvider(matchingBeans));
		} else {
			return comparator;
		}
	}

	private Comparator<Object> adaptOrderComparator(Map<String, ?> matchingBeans) {
		Comparator<Object> dependencyComparator = getDependencyComparator();
		OrderComparator comparator = (dependencyComparator instanceof OrderComparator ?
				(OrderComparator) dependencyComparator : OrderComparator.INSTANCE);
		return comparator.withSourceProvider(createFactoryAwareOrderSourceProvider(matchingBeans));
	}

	private OrderComparator.OrderSourceProvider createFactoryAwareOrderSourceProvider(Map<String, ?> beans) {
		IdentityHashMap<Object, String> instancesToBeanNames = new IdentityHashMap<>();
		beans.forEach((beanName, instance) -> instancesToBeanNames.put(instance, beanName));
		return new FactoryAwareOrderSourceProvider(instancesToBeanNames);
	}

	/**
	 * Find bean instances that match the required type.
	 * Called during autowiring for the specified bean.
	 *
	 * @param beanName     the name of the bean that is about to be wired
	 * @param requiredType the actual type of bean to look for
	 *                     (may be an array component type or collection element type)
	 * @param descriptor   the descriptor of the dependency to resolve
	 * @return a Map of candidate names and candidate instances that match
	 * the required type (never {@code null})
	 * @throws BeansException in case of errors
	 * @see #autowireByType
	 * @see #autowireConstructor
	 */
	protected Map<String, Object> findAutowireCandidates(
			@Nullable String beanName, Class<?> requiredType, DependencyDescriptor descriptor) {

		String[] candidateNames = BeanFactoryUtils.beanNamesForTypeIncludingAncestors(
				this, requiredType, true, descriptor.isEager());
		Map<String, Object> result = CollectionUtils.newLinkedHashMap(candidateNames.length);
		for (Map.Entry<Class<?>, Object> classObjectEntry : this.resolvableDependencies.entrySet()) {
			Class<?> autowiringType = classObjectEntry.getKey();
			if (autowiringType.isAssignableFrom(requiredType)) {
				Object autowiringValue = classObjectEntry.getValue();
				autowiringValue = AutowireUtils.resolveAutowiringValue(autowiringValue, requiredType);
				if (requiredType.isInstance(autowiringValue)) {
					result.put(ObjectUtils.identityToString(autowiringValue), autowiringValue);
					break;
				}
			}
		}
		for (String candidate : candidateNames) {
			if (!isSelfReference(beanName, candidate) && isAutowireCandidate(candidate, descriptor)) {
				addCandidateEntry(result, candidate, descriptor, requiredType);
			}
		}
		if (result.isEmpty()) {
			boolean multiple = indicatesMultipleBeans(requiredType);
			// Consider fallback matches if the first pass failed to find anything...
			DependencyDescriptor fallbackDescriptor = descriptor.forFallbackMatch();
			for (String candidate : candidateNames) {
				if (!isSelfReference(beanName, candidate) && isAutowireCandidate(candidate, fallbackDescriptor) &&
						(!multiple || getAutowireCandidateResolver().hasQualifier(descriptor))) {
					addCandidateEntry(result, candidate, descriptor, requiredType);
				}
			}
			if (result.isEmpty() && !multiple) {
				// Consider self references as a final pass...
				// but in the case of a dependency collection, not the very same bean itself.
				for (String candidate : candidateNames) {
					if (isSelfReference(beanName, candidate) &&
							(!(descriptor instanceof MultiElementDescriptor) || !beanName.equals(candidate)) &&
							isAutowireCandidate(candidate, fallbackDescriptor)) {
						addCandidateEntry(result, candidate, descriptor, requiredType);
					}
				}
			}
		}
		return result;
	}

	/**
	 * Add an entry to the candidate map: a bean instance if available or just the resolved
	 * type, preventing early bean initialization ahead of primary candidate selection.
	 */
	private void addCandidateEntry(Map<String, Object> candidates, String candidateName,
								   DependencyDescriptor descriptor, Class<?> requiredType) {

		if (descriptor instanceof MultiElementDescriptor) {
			Object beanInstance = descriptor.resolveCandidate(candidateName, requiredType, this);
			if (!(beanInstance instanceof NullBean)) {
				candidates.put(candidateName, beanInstance);
			}
		} else if (containsSingleton(candidateName) || (descriptor instanceof StreamDependencyDescriptor &&
				((StreamDependencyDescriptor) descriptor).isOrdered())) {
			Object beanInstance = descriptor.resolveCandidate(candidateName, requiredType, this);
			candidates.put(candidateName, (beanInstance instanceof NullBean ? null : beanInstance));
		} else {
			candidates.put(candidateName, getType(candidateName));
		}
	}

	/**
	 * Determine the autowire candidate in the given set of beans.
	 * <p>Looks for {@code @Primary} and {@code @Priority} (in that order).
	 *
	 * @param candidates a Map of candidate names and candidate instances
	 *                   that match the required type, as returned by {@link #findAutowireCandidates}
	 * @param descriptor the target dependency to match against
	 * @return the name of the autowire candidate, or {@code null} if none found
	 */
	@Nullable
	protected String determineAutowireCandidate(Map<String, Object> candidates, DependencyDescriptor descriptor) {
		Class<?> requiredType = descriptor.getDependencyType();
		String primaryCandidate = determinePrimaryCandidate(candidates, requiredType);
		if (primaryCandidate != null) {
			return primaryCandidate;
		}
		String priorityCandidate = determineHighestPriorityCandidate(candidates, requiredType);
		if (priorityCandidate != null) {
			return priorityCandidate;
		}
		// Fallback
		for (Map.Entry<String, Object> entry : candidates.entrySet()) {
			String candidateName = entry.getKey();
			Object beanInstance = entry.getValue();
			if ((beanInstance != null && this.resolvableDependencies.containsValue(beanInstance)) ||
					matchesBeanName(candidateName, descriptor.getDependencyName())) {
				return candidateName;
			}
		}
		return null;
	}

	/**
	 * Determine the primary candidate in the given set of beans.
	 *
	 * @param candidates   a Map of candidate names and candidate instances
	 *                     (or candidate classes if not created yet) that match the required type
	 * @param requiredType the target dependency type to match against
	 * @return the name of the primary candidate, or {@code null} if none found
	 * @see #isPrimary(String, Object)
	 */
	@Nullable
	protected String determinePrimaryCandidate(Map<String, Object> candidates, Class<?> requiredType) {
		String primaryBeanName = null;
		for (Map.Entry<String, Object> entry : candidates.entrySet()) {
			String candidateBeanName = entry.getKey();
			Object beanInstance = entry.getValue();
			if (isPrimary(candidateBeanName, beanInstance)) {
				if (primaryBeanName != null) {
					boolean candidateLocal = containsBeanDefinition(candidateBeanName);
					boolean primaryLocal = containsBeanDefinition(primaryBeanName);
					if (candidateLocal && primaryLocal) {
						throw new NoUniqueBeanDefinitionException(requiredType, candidates.size(),
								"more than one 'primary' bean found among candidates: " + candidates.keySet());
					} else if (candidateLocal) {
						primaryBeanName = candidateBeanName;
					}
				} else {
					primaryBeanName = candidateBeanName;
				}
			}
		}
		return primaryBeanName;
	}

	/**
	 * Determine the candidate with the highest priority in the given set of beans.
	 * <p>Based on {@code @javax.annotation.Priority}. As defined by the related
	 * {@link org.springframework.core.Ordered} interface, the lowest value has
	 * the highest priority.
	 *
	 * @param candidates   a Map of candidate names and candidate instances
	 *                     (or candidate classes if not created yet) that match the required type
	 * @param requiredType the target dependency type to match against
	 * @return the name of the candidate with the highest priority,
	 * or {@code null} if none found
	 * @see #getPriority(Object)
	 */
	@Nullable
	protected String determineHighestPriorityCandidate(Map<String, Object> candidates, Class<?> requiredType) {
		String highestPriorityBeanName = null;
		Integer highestPriority = null;
		for (Map.Entry<String, Object> entry : candidates.entrySet()) {
			String candidateBeanName = entry.getKey();
			Object beanInstance = entry.getValue();
			if (beanInstance != null) {
				Integer candidatePriority = getPriority(beanInstance);
				if (candidatePriority != null) {
					if (highestPriorityBeanName != null) {
						if (candidatePriority.equals(highestPriority)) {
							throw new NoUniqueBeanDefinitionException(requiredType, candidates.size(),
									"Multiple beans found with the same priority ('" + highestPriority +
											"') among candidates: " + candidates.keySet());
						} else if (candidatePriority < highestPriority) {
							highestPriorityBeanName = candidateBeanName;
							highestPriority = candidatePriority;
						}
					} else {
						highestPriorityBeanName = candidateBeanName;
						highestPriority = candidatePriority;
					}
				}
			}
		}
		return highestPriorityBeanName;
	}

	/**
	 * Return whether the bean definition for the given bean name has been
	 * marked as a primary bean.
	 *
	 * @param beanName     the name of the bean
	 * @param beanInstance the corresponding bean instance (can be null)
	 * @return whether the given bean qualifies as primary
	 */
	protected boolean isPrimary(String beanName, Object beanInstance) {
		String transformedBeanName = transformedBeanName(beanName);
		if (containsBeanDefinition(transformedBeanName)) {
			return getMergedLocalBeanDefinition(transformedBeanName).isPrimary();
		}
		BeanFactory parent = getParentBeanFactory();
		return (parent instanceof DefaultListableBeanFactory &&
				((DefaultListableBeanFactory) parent).isPrimary(transformedBeanName, beanInstance));
	}

	/**
	 * Return the priority assigned for the given bean instance by
	 * the {@code javax.annotation.Priority} annotation.
	 * <p>The default implementation delegates to the specified
	 * {@link #setDependencyComparator dependency comparator}, checking its
	 * {@link OrderComparator#getPriority method} if it is an extension of
	 * Spring's common {@link OrderComparator} - typically, an
	 * {@link org.springframework.core.annotation.AnnotationAwareOrderComparator}.
	 * If no such comparator is present, this implementation returns {@code null}.
	 *
	 * @param beanInstance the bean instance to check (can be {@code null})
	 * @return the priority assigned to that bean or {@code null} if none is set
	 */
	@Nullable
	protected Integer getPriority(Object beanInstance) {
		Comparator<Object> comparator = getDependencyComparator();
		if (comparator instanceof OrderComparator) {
			return ((OrderComparator) comparator).getPriority(beanInstance);
		}
		return null;
	}

	/**
	 * Determine whether the given candidate name matches the bean name or the aliases
	 * stored in this bean definition.
	 */
	protected boolean matchesBeanName(String beanName, @Nullable String candidateName) {
		return (candidateName != null &&
				(candidateName.equals(beanName) || ObjectUtils.containsElement(getAliases(beanName), candidateName)));
	}

	/**
	 * Determine whether the given beanName/candidateName pair indicates a self reference,
	 * i.e. whether the candidate points back to the original bean or to a factory method
	 * on the original bean.
	 */
	private boolean isSelfReference(@Nullable String beanName, @Nullable String candidateName) {
		return (beanName != null && candidateName != null &&
				(beanName.equals(candidateName) || (containsBeanDefinition(candidateName) &&
						beanName.equals(getMergedLocalBeanDefinition(candidateName).getFactoryBeanName()))));
	}

	/**
	 * Raise a NoSuchBeanDefinitionException or BeanNotOfRequiredTypeException
	 * for an unresolvable dependency.
	 */
	private void raiseNoMatchingBeanFound(
			Class<?> type, ResolvableType resolvableType, DependencyDescriptor descriptor) throws BeansException {

		checkBeanNotOfRequiredType(type, descriptor);

		throw new NoSuchBeanDefinitionException(resolvableType,
				"expected at least 1 bean which qualifies as autowire candidate. " +
						"Dependency annotations: " + ObjectUtils.nullSafeToString(descriptor.getAnnotations()));
	}

	/**
	 * Raise a BeanNotOfRequiredTypeException for an unresolvable dependency, if applicable,
	 * i.e. if the target type of the bean would match but an exposed proxy doesn't.
	 */
	private void checkBeanNotOfRequiredType(Class<?> type, DependencyDescriptor descriptor) {
		for (String beanName : this.beanDefinitionNames) {
			try {
				RootBeanDefinition mbd = getMergedLocalBeanDefinition(beanName);
				Class<?> targetType = mbd.getTargetType();
				if (targetType != null && type.isAssignableFrom(targetType) &&
						isAutowireCandidate(beanName, mbd, descriptor, getAutowireCandidateResolver())) {
					// Probably a proxy interfering with target type match -> throw meaningful exception.
					Object beanInstance = getSingleton(beanName, false);
					Class<?> beanType = (beanInstance != null && beanInstance.getClass() != NullBean.class ?
							beanInstance.getClass() : predictBeanType(beanName, mbd));
					if (beanType != null && !type.isAssignableFrom(beanType)) {
						throw new BeanNotOfRequiredTypeException(beanName, type, beanType);
					}
				}
			}
			catch (NoSuchBeanDefinitionException ex) {
				// Bean definition got removed while we were iterating -> ignore.
			}
		}

		BeanFactory parent = getParentBeanFactory();
		if (parent instanceof DefaultListableBeanFactory) {
			((DefaultListableBeanFactory) parent).checkBeanNotOfRequiredType(type, descriptor);
		}
	}

	/**
	 * Create an {@link Optional} wrapper for the specified dependency.
	 */
	private Optional<?> createOptionalDependency(
			DependencyDescriptor descriptor, @Nullable String beanName, final Object... args) {

		DependencyDescriptor descriptorToUse = new NestedDependencyDescriptor(descriptor) {
			@Override
			public boolean isRequired() {
				return false;
			}

			@Override
			public Object resolveCandidate(String beanName, Class<?> requiredType, BeanFactory beanFactory) {
				return (!ObjectUtils.isEmpty(args) ? beanFactory.getBean(beanName, args) :
						super.resolveCandidate(beanName, requiredType, beanFactory));
			}
		};
		Object result = doResolveDependency(descriptorToUse, beanName, null, null);
		return (result instanceof Optional ? (Optional<?>) result : Optional.ofNullable(result));
	}


	@Override
	public String toString() {
		StringBuilder sb = new StringBuilder(ObjectUtils.identityToString(this));
		sb.append(": defining beans [");
		sb.append(StringUtils.collectionToCommaDelimitedString(this.beanDefinitionNames));
		sb.append("]; ");
		BeanFactory parent = getParentBeanFactory();
		if (parent == null) {
			sb.append("root of factory hierarchy");
		} else {
			sb.append("parent: ").append(ObjectUtils.identityToString(parent));
		}
		return sb.toString();
	}


	//---------------------------------------------------------------------
	// Serialization support
	//---------------------------------------------------------------------

	private void readObject(ObjectInputStream ois) throws IOException, ClassNotFoundException {
		throw new NotSerializableException("DefaultListableBeanFactory itself is not deserializable - " +
				"just a SerializedBeanFactoryReference is");
	}

	protected Object writeReplace() throws ObjectStreamException {
		if (this.serializationId != null) {
			return new SerializedBeanFactoryReference(this.serializationId);
		} else {
			throw new NotSerializableException("DefaultListableBeanFactory has no serialization id");
		}
	}


	/**
	 * Minimal id reference to the factory.
	 * Resolved to the actual factory instance on deserialization.
	 */
	private static class SerializedBeanFactoryReference implements Serializable {

		private final String id;

		public SerializedBeanFactoryReference(String id) {
			this.id = id;
		}

		private Object readResolve() {
			Reference<?> ref = serializableFactories.get(this.id);
			if (ref != null) {
				Object result = ref.get();
				if (result != null) {
					return result;
				}
			}
			// Lenient fallback: dummy factory in case of original factory not found...
			DefaultListableBeanFactory dummyFactory = new DefaultListableBeanFactory();
			dummyFactory.serializationId = this.id;
			return dummyFactory;
		}
	}


	/**
	 * A dependency descriptor marker for nested elements.
	 */
	private static class NestedDependencyDescriptor extends DependencyDescriptor {

		public NestedDependencyDescriptor(DependencyDescriptor original) {
			super(original);
			increaseNestingLevel();
		}
	}


	/**
	 * A dependency descriptor for a multi-element declaration with nested elements.
	 */
	private static class MultiElementDescriptor extends NestedDependencyDescriptor {

		public MultiElementDescriptor(DependencyDescriptor original) {
			super(original);
		}
	}


	/**
	 * A dependency descriptor marker for stream access to multiple elements.
	 */
	private static class StreamDependencyDescriptor extends DependencyDescriptor {

		private final boolean ordered;

		public StreamDependencyDescriptor(DependencyDescriptor original, boolean ordered) {
			super(original);
			this.ordered = ordered;
		}

		public boolean isOrdered() {
			return this.ordered;
		}
	}


	private interface BeanObjectProvider<T> extends ObjectProvider<T>, Serializable {
	}


	/**
	 * Serializable ObjectFactory/ObjectProvider for lazy resolution of a dependency.
	 */
	private class DependencyObjectProvider implements BeanObjectProvider<Object> {

		private final DependencyDescriptor descriptor;

		private final boolean optional;

		@Nullable
		private final String beanName;

		public DependencyObjectProvider(DependencyDescriptor descriptor, @Nullable String beanName) {
			this.descriptor = new NestedDependencyDescriptor(descriptor);
			this.optional = (this.descriptor.getDependencyType() == Optional.class);
			this.beanName = beanName;
		}

		@Override
		public Object getObject() throws BeansException {
			if (this.optional) {
				return createOptionalDependency(this.descriptor, this.beanName);
			} else {
				Object result = doResolveDependency(this.descriptor, this.beanName, null, null);
				if (result == null) {
					throw new NoSuchBeanDefinitionException(this.descriptor.getResolvableType());
				}
				return result;
			}
		}

		@Override
		public Object getObject(final Object... args) throws BeansException {
			if (this.optional) {
				return createOptionalDependency(this.descriptor, this.beanName, args);
			} else {
				DependencyDescriptor descriptorToUse = new DependencyDescriptor(this.descriptor) {
					@Override
					public Object resolveCandidate(String beanName, Class<?> requiredType, BeanFactory beanFactory) {
						return beanFactory.getBean(beanName, args);
					}
				};
				Object result = doResolveDependency(descriptorToUse, this.beanName, null, null);
				if (result == null) {
					throw new NoSuchBeanDefinitionException(this.descriptor.getResolvableType());
				}
				return result;
			}
		}

		@Override
		@Nullable
		public Object getIfAvailable() throws BeansException {
<<<<<<< HEAD
			if (this.optional) {
				return createOptionalDependency(this.descriptor, this.beanName);
			} else {
				DependencyDescriptor descriptorToUse = new DependencyDescriptor(this.descriptor) {
					@Override
					public boolean isRequired() {
						return false;
					}
				};
				return doResolveDependency(descriptorToUse, this.beanName, null, null);
=======
			try {
				if (this.optional) {
					return createOptionalDependency(this.descriptor, this.beanName);
				}
				else {
					DependencyDescriptor descriptorToUse = new DependencyDescriptor(this.descriptor) {
						@Override
						public boolean isRequired() {
							return false;
						}
					};
					return doResolveDependency(descriptorToUse, this.beanName, null, null);
				}
			}
			catch (ScopeNotActiveException ex) {
				// Ignore resolved bean in non-active scope
				return null;
			}
		}

		@Override
		public void ifAvailable(Consumer<Object> dependencyConsumer) throws BeansException {
			Object dependency = getIfAvailable();
			if (dependency != null) {
				try {
					dependencyConsumer.accept(dependency);
				}
				catch (ScopeNotActiveException ex) {
					// Ignore resolved bean in non-active scope, even on scoped proxy invocation
				}
>>>>>>> 3c4434bd
			}
		}

		@Override
		@Nullable
		public Object getIfUnique() throws BeansException {
			DependencyDescriptor descriptorToUse = new DependencyDescriptor(this.descriptor) {
				@Override
				public boolean isRequired() {
					return false;
				}

				@Override
				@Nullable
				public Object resolveNotUnique(ResolvableType type, Map<String, Object> matchingBeans) {
					return null;
				}
			};
<<<<<<< HEAD
			if (this.optional) {
				return createOptionalDependency(descriptorToUse, this.beanName);
			} else {
				return doResolveDependency(descriptorToUse, this.beanName, null, null);
=======
			try {
				if (this.optional) {
					return createOptionalDependency(descriptorToUse, this.beanName);
				}
				else {
					return doResolveDependency(descriptorToUse, this.beanName, null, null);
				}
			}
			catch (ScopeNotActiveException ex) {
				// Ignore resolved bean in non-active scope
				return null;
			}
		}

		@Override
		public void ifUnique(Consumer<Object> dependencyConsumer) throws BeansException {
			Object dependency = getIfUnique();
			if (dependency != null) {
				try {
					dependencyConsumer.accept(dependency);
				}
				catch (ScopeNotActiveException ex) {
					// Ignore resolved bean in non-active scope, even on scoped proxy invocation
				}
>>>>>>> 3c4434bd
			}
		}

		@Nullable
		protected Object getValue() throws BeansException {
			if (this.optional) {
				return createOptionalDependency(this.descriptor, this.beanName);
			} else {
				return doResolveDependency(this.descriptor, this.beanName, null, null);
			}
		}

		@Override
		public Stream<Object> stream() {
			return resolveStream(false);
		}

		@Override
		public Stream<Object> orderedStream() {
			return resolveStream(true);
		}

		@SuppressWarnings("unchecked")
		private Stream<Object> resolveStream(boolean ordered) {
			DependencyDescriptor descriptorToUse = new StreamDependencyDescriptor(this.descriptor, ordered);
			Object result = doResolveDependency(descriptorToUse, this.beanName, null, null);
			return (result instanceof Stream ? (Stream<Object>) result : Stream.of(result));
		}
	}


	/**
	 * Separate inner class for avoiding a hard dependency on the {@code javax.inject} API.
	 * Actual {@code javax.inject.Provider} implementation is nested here in order to make it
	 * invisible for Graal's introspection of DefaultListableBeanFactory's nested classes.
	 */
	private class Jsr330Factory implements Serializable {

		public Object createDependencyProvider(DependencyDescriptor descriptor, @Nullable String beanName) {
			return new Jsr330Provider(descriptor, beanName);
		}

		private class Jsr330Provider extends DependencyObjectProvider implements Provider<Object> {

			public Jsr330Provider(DependencyDescriptor descriptor, @Nullable String beanName) {
				super(descriptor, beanName);
			}

			@Override
			@Nullable
			public Object get() throws BeansException {
				return getValue();
			}
		}
	}


	/**
	 * An {@link org.springframework.core.OrderComparator.OrderSourceProvider} implementation
	 * that is aware of the bean metadata of the instances to sort.
	 * <p>Lookup for the method factory of an instance to sort, if any, and let the
	 * comparator retrieve the {@link org.springframework.core.annotation.Order}
	 * value defined on it. This essentially allows for the following construct:
	 */
	private class FactoryAwareOrderSourceProvider implements OrderComparator.OrderSourceProvider {

		private final Map<Object, String> instancesToBeanNames;

		public FactoryAwareOrderSourceProvider(Map<Object, String> instancesToBeanNames) {
			this.instancesToBeanNames = instancesToBeanNames;
		}

		@Override
		@Nullable
		public Object getOrderSource(Object obj) {
			String beanName = this.instancesToBeanNames.get(obj);
			if (beanName == null || !containsBeanDefinition(beanName)) {
				return null;
			}
			RootBeanDefinition beanDefinition = getMergedLocalBeanDefinition(beanName);
			List<Object> sources = new ArrayList<>(2);
			Method factoryMethod = beanDefinition.getResolvedFactoryMethod();
			if (factoryMethod != null) {
				sources.add(factoryMethod);
			}
			Class<?> targetType = beanDefinition.getTargetType();
			if (targetType != null && targetType != obj.getClass()) {
				sources.add(targetType);
			}
			return sources.toArray();
		}
	}

}<|MERGE_RESOLUTION|>--- conflicted
+++ resolved
@@ -37,9 +37,6 @@
 import java.lang.reflect.Method;
 import java.security.AccessController;
 import java.security.PrivilegedAction;
-<<<<<<< HEAD
-import java.util.*;
-=======
 import java.util.ArrayList;
 import java.util.Arrays;
 import java.util.Collection;
@@ -51,13 +48,11 @@
 import java.util.Map;
 import java.util.Optional;
 import java.util.Set;
->>>>>>> 3c4434bd
+import java.util.*;
 import java.util.concurrent.ConcurrentHashMap;
 import java.util.function.Consumer;
 import java.util.function.Predicate;
 import java.util.stream.Stream;
-<<<<<<< HEAD
-=======
 
 import javax.inject.Provider;
 
@@ -100,7 +95,6 @@
 import org.springframework.util.CompositeIterator;
 import org.springframework.util.ObjectUtils;
 import org.springframework.util.StringUtils;
->>>>>>> 3c4434bd
 
 /**
  * Spring's default implementation of the {@link ConfigurableListableBeanFactory}
@@ -180,15 +174,8 @@
 	@Nullable
 	private Comparator<Object> dependencyComparator;
 
-<<<<<<< HEAD
-	/**
-	 * Resolver to use for checking if a bean definition is an autowire candidate.
-	 */
-	private AutowireCandidateResolver autowireCandidateResolver = new SimpleAutowireCandidateResolver();
-=======
 	/** Resolver to use for checking if a bean definition is an autowire candidate. */
 	private AutowireCandidateResolver autowireCandidateResolver = SimpleAutowireCandidateResolver.INSTANCE;
->>>>>>> 3c4434bd
 
 	/**
 	 * Map from dependency type to corresponding autowired value.
@@ -200,16 +187,10 @@
 	 */
 	private final Map<String, BeanDefinition> beanDefinitionMap = new ConcurrentHashMap<>(256);
 
-<<<<<<< HEAD
-	/**
-	 * Map of singleton and non-singleton bean names, keyed by dependency type.
-	 */
-=======
 	/** Map from bean name to merged BeanDefinitionHolder. */
 	private final Map<String, BeanDefinitionHolder> mergedBeanDefinitionHolders = new ConcurrentHashMap<>(256);
 
 	/** Map of singleton and non-singleton bean names, keyed by dependency type. */
->>>>>>> 3c4434bd
 	private final Map<Class<?>, String[]> allBeanNamesByType = new ConcurrentHashMap<>(64);
 
 	/**
@@ -233,15 +214,8 @@
 	@Nullable
 	private volatile String[] frozenBeanDefinitionNames;
 
-<<<<<<< HEAD
-	/**
-	 * Whether bean definition metadata may be cached for all beans.
-	 */
-	private volatile boolean configurationFrozen = false;
-=======
 	/** Whether bean definition metadata may be cached for all beans. */
 	private volatile boolean configurationFrozen;
->>>>>>> 3c4434bd
 
 
 	/**
@@ -505,7 +479,6 @@
 					}
 				}
 			}
-
 			@Override
 			@Nullable
 			public T getIfUnique() throws BeansException {
@@ -517,7 +490,6 @@
 					return null;
 				}
 			}
-
 			@Override
 			public void ifUnique(Consumer<T> dependencyConsumer) throws BeansException {
 				T dependency = getIfUnique();
@@ -531,17 +503,14 @@
 				}
 			}
 			@SuppressWarnings("unchecked")
+
 			@Override
 			public Stream<T> stream() {
 				return Arrays.stream(getBeanNamesForTypedStream(requiredType, allowEagerInit))
 						.map(name -> (T) getBean(name))
 						.filter(bean -> !(bean instanceof NullBean));
 			}
-<<<<<<< HEAD
-
-=======
 			@SuppressWarnings("unchecked")
->>>>>>> 3c4434bd
 			@Override
 			public Stream<T> orderedStream() {
 				String[] beanNames = getBeanNamesForTypedStream(requiredType, allowEagerInit);
@@ -586,39 +555,18 @@
 	}
 
 	@Override
-<<<<<<< HEAD
-	public int getBeanDefinitionCount() {
-		return this.beanDefinitionMap.size();
-	}
-
-	@Override
-	public String[] getBeanDefinitionNames() {
-		String[] frozenNames = this.frozenBeanDefinitionNames;
-		if (frozenNames != null) {
-			return frozenNames.clone();
-		} else {
-			return StringUtils.toStringArray(this.beanDefinitionNames);
-		}
-=======
 	public String[] getBeanNamesForType(ResolvableType type) {
 		return getBeanNamesForType(type, true, true);
->>>>>>> 3c4434bd
 	}
 
 	@Override
 	public String[] getBeanNamesForType(ResolvableType type, boolean includeNonSingletons, boolean allowEagerInit) {
 		Class<?> resolved = type.resolve();
 		if (resolved != null && !type.hasGenerics()) {
-<<<<<<< HEAD
-			return getBeanNamesForType(resolved, true, true);
-		} else {
-			return doGetBeanNamesForType(type, true, true);
-=======
 			return getBeanNamesForType(resolved, includeNonSingletons, allowEagerInit);
 		}
 		else {
 			return doGetBeanNamesForType(type, includeNonSingletons, allowEagerInit);
->>>>>>> 3c4434bd
 		}
 	}
 
@@ -660,18 +608,6 @@
 									!requiresEagerInitForType(mbd.getFactoryBeanName()))) {
 						boolean isFactoryBean = isFactoryBean(beanName, mbd);
 						BeanDefinitionHolder dbd = mbd.getDecoratedDefinition();
-<<<<<<< HEAD
-						boolean matchFound =
-								(allowEagerInit || !isFactoryBean ||
-										(dbd != null && !mbd.isLazyInit()) || containsSingleton(beanName)) &&
-										(includeNonSingletons ||
-												(dbd != null ? mbd.isSingleton() : isSingleton(beanName))) &&
-										isTypeMatch(beanName, type);
-						if (!matchFound && isFactoryBean) {
-							// In case of FactoryBean, try to match FactoryBean instance itself next.
-							beanName = FACTORY_BEAN_PREFIX + beanName;
-							matchFound = (includeNonSingletons || mbd.isSingleton()) && isTypeMatch(beanName, type);
-=======
 						boolean matchFound = false;
 						boolean allowFactoryBeanInit = (allowEagerInit || containsSingleton(beanName));
 						boolean isNonLazyDecorated = (dbd != null && !mbd.isLazyInit());
@@ -690,18 +626,13 @@
 								beanName = FACTORY_BEAN_PREFIX + beanName;
 								matchFound = isTypeMatch(beanName, type, allowFactoryBeanInit);
 							}
->>>>>>> 3c4434bd
 						}
 						if (matchFound) {
 							result.add(beanName);
 						}
 					}
-<<<<<<< HEAD
-				} catch (CannotLoadBeanClassException ex) {
-=======
 				}
 				catch (CannotLoadBeanClassException | BeanDefinitionStoreException ex) {
->>>>>>> 3c4434bd
 					if (allowEagerInit) {
 						throw ex;
 					}
@@ -712,21 +643,9 @@
 					logger.trace(message, ex);
 					// Register exception, in case the bean was accidentally unresolvable.
 					onSuppressedException(ex);
-<<<<<<< HEAD
-				} catch (BeanDefinitionStoreException ex) {
-					if (allowEagerInit) {
-						throw ex;
-					}
-					// Probably some metadata with a placeholder: let's ignore it for type matching purposes.
-					if (logger.isTraceEnabled()) {
-						logger.trace("Ignoring unresolvable metadata in bean definition '" + beanName + "'", ex);
-					}
-					onSuppressedException(ex);
-=======
 				}
 				catch (NoSuchBeanDefinitionException ex) {
 					// Bean definition got removed while we were iterating -> ignore.
->>>>>>> 3c4434bd
 				}
 			}
 		}
@@ -927,18 +846,11 @@
 			String beanName, DependencyDescriptor descriptor, AutowireCandidateResolver resolver)
 			throws NoSuchBeanDefinitionException {
 
-<<<<<<< HEAD
-		String beanDefinitionName = BeanFactoryUtils.transformedBeanName(beanName);
-		if (containsBeanDefinition(beanDefinitionName)) {
-			return isAutowireCandidate(beanName, getMergedLocalBeanDefinition(beanDefinitionName), descriptor, resolver);
-		} else if (containsSingleton(beanName)) {
-=======
 		String bdName = BeanFactoryUtils.transformedBeanName(beanName);
 		if (containsBeanDefinition(bdName)) {
 			return isAutowireCandidate(beanName, getMergedLocalBeanDefinition(bdName), descriptor, resolver);
 		}
 		else if (containsSingleton(beanName)) {
->>>>>>> 3c4434bd
 			return isAutowireCandidate(beanName, new RootBeanDefinition(getType(beanName)), descriptor, resolver);
 		}
 
@@ -1364,17 +1276,10 @@
 		}
 
 		if (candidateNames.length == 1) {
-<<<<<<< HEAD
-			String beanName = candidateNames[0];
-			return new NamedBeanHolder<>(beanName, (T) getBean(beanName, requiredType.toClass(), args));
-		} else if (candidateNames.length > 1) {
-			Map<String, Object> candidates = new LinkedHashMap<>(candidateNames.length);
-=======
 			return resolveNamedBean(candidateNames[0], requiredType, args);
 		}
 		else if (candidateNames.length > 1) {
 			Map<String, Object> candidates = CollectionUtils.newLinkedHashMap(candidateNames.length);
->>>>>>> 3c4434bd
 			for (String beanName : candidateNames) {
 				if (containsSingleton(beanName) && args == null) {
 					Object beanInstance = getBean(beanName);
@@ -2131,18 +2036,6 @@
 		@Override
 		@Nullable
 		public Object getIfAvailable() throws BeansException {
-<<<<<<< HEAD
-			if (this.optional) {
-				return createOptionalDependency(this.descriptor, this.beanName);
-			} else {
-				DependencyDescriptor descriptorToUse = new DependencyDescriptor(this.descriptor) {
-					@Override
-					public boolean isRequired() {
-						return false;
-					}
-				};
-				return doResolveDependency(descriptorToUse, this.beanName, null, null);
-=======
 			try {
 				if (this.optional) {
 					return createOptionalDependency(this.descriptor, this.beanName);
@@ -2173,7 +2066,6 @@
 				catch (ScopeNotActiveException ex) {
 					// Ignore resolved bean in non-active scope, even on scoped proxy invocation
 				}
->>>>>>> 3c4434bd
 			}
 		}
 
@@ -2192,12 +2084,6 @@
 					return null;
 				}
 			};
-<<<<<<< HEAD
-			if (this.optional) {
-				return createOptionalDependency(descriptorToUse, this.beanName);
-			} else {
-				return doResolveDependency(descriptorToUse, this.beanName, null, null);
-=======
 			try {
 				if (this.optional) {
 					return createOptionalDependency(descriptorToUse, this.beanName);
@@ -2222,7 +2108,6 @@
 				catch (ScopeNotActiveException ex) {
 					// Ignore resolved bean in non-active scope, even on scoped proxy invocation
 				}
->>>>>>> 3c4434bd
 			}
 		}
 
