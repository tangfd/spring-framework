/*
 * Copyright 2002-2020 the original author or authors.
 *
 * Licensed under the Apache License, Version 2.0 (the "License");
 * you may not use this file except in compliance with the License.
 * You may obtain a copy of the License at
 *
 *      https://www.apache.org/licenses/LICENSE-2.0
 *
 * Unless required by applicable law or agreed to in writing, software
 * distributed under the License is distributed on an "AS IS" BASIS,
 * WITHOUT WARRANTIES OR CONDITIONS OF ANY KIND, either express or implied.
 * See the License for the specific language governing permissions and
 * limitations under the License.
 */

package org.springframework.beans.factory.support;

import org.springframework.beans.factory.*;
import org.springframework.beans.factory.config.SingletonBeanRegistry;
import org.springframework.core.SimpleAliasRegistry;
import org.springframework.lang.Nullable;
import org.springframework.util.Assert;
import org.springframework.util.StringUtils;

import java.util.*;
import java.util.concurrent.ConcurrentHashMap;

/**
 * Generic registry for shared bean instances, implementing the
 * {@link org.springframework.beans.factory.config.SingletonBeanRegistry}.
 * Allows for registering singleton instances that should be shared
 * for all callers of the registry, to be obtained via bean name.
 *
 * <p>Also supports registration of
 * {@link org.springframework.beans.factory.DisposableBean} instances,
 * (which might or might not correspond to registered singletons),
 * to be destroyed on shutdown of the registry. Dependencies between
 * beans can be registered to enforce an appropriate shutdown order.
 *
 * <p>This class mainly serves as base class for
 * {@link org.springframework.beans.factory.BeanFactory} implementations,
 * factoring out the common management of singleton bean instances. Note that
 * the {@link org.springframework.beans.factory.config.ConfigurableBeanFactory}
 * interface extends the {@link SingletonBeanRegistry} interface.
 *
 * <p>Note that this class assumes neither a bean definition concept
 * nor a specific creation process for bean instances, in contrast to
 * {@link AbstractBeanFactory} and {@link DefaultListableBeanFactory}
 * (which inherit from it). Can alternatively also be used as a nested
 * helper to delegate to.
 *
 * @author Juergen Hoeller
 * @see #registerSingleton
 * @see #registerDisposableBean
 * @see org.springframework.beans.factory.DisposableBean
 * @see org.springframework.beans.factory.config.ConfigurableBeanFactory
 * @since 2.0
 */
public class DefaultSingletonBeanRegistry extends SimpleAliasRegistry implements SingletonBeanRegistry {

<<<<<<< HEAD
	/**
	 * 单实例bean对象的缓存：key：beanName，value:bean
	 * Cache of singleton objects: bean name to bean instance.
	 */
=======
	/** Maximum number of suppressed exceptions to preserve. */
	private static final int SUPPRESSED_EXCEPTIONS_LIMIT = 100;


	/** Cache of singleton objects: bean name to bean instance. */
>>>>>>> 3c4434bd
	private final Map<String, Object> singletonObjects = new ConcurrentHashMap<>(256);

	/**
	 * 单例工厂的缓存：key:beanName,value:工厂对象
	 * 在单实例备案对象创建完成后，尽早暴露单实例bean时往此集合中添加工厂对象实例，以解析循环依赖，
	 * 当单实例bean初始化完成后，将bean保存到 singletonObjects 对象中，并删除此处的对象引用
	 * Cache of singleton factories: bean name to ObjectFactory.
	 */
	private final Map<String, ObjectFactory<?>> singletonFactories = new HashMap<>(16);

<<<<<<< HEAD
	/**
	 * 早期单实例对象的缓存：key：beanName，value:bean
	 * Cache of early singleton objects: bean name to bean instance.
	 */
	private final Map<String, Object> earlySingletonObjects = new HashMap<>(16);
=======
	/** Cache of early singleton objects: bean name to bean instance. */
	private final Map<String, Object> earlySingletonObjects = new ConcurrentHashMap<>(16);
>>>>>>> 3c4434bd

	/**
	 * 已经注册的单例beanName集合
	 * Set of registered singletons, containing the bean names in registration order.
	 */
	private final Set<String> registeredSingletons = new LinkedHashSet<>(256);

	/**
	 * 当前正在创建的beanName集合
	 * Names of beans that are currently in creation.
	 */
	private final Set<String> singletonsCurrentlyInCreation =
			Collections.newSetFromMap(new ConcurrentHashMap<>(16));

	/**
	 * Names of beans currently excluded from in creation checks.
	 */
	private final Set<String> inCreationCheckExclusions =
			Collections.newSetFromMap(new ConcurrentHashMap<>(16));

<<<<<<< HEAD
	/**
	 * List of suppressed Exceptions, available for associating related causes.
	 */
=======
	/** Collection of suppressed Exceptions, available for associating related causes. */
>>>>>>> 3c4434bd
	@Nullable
	private Set<Exception> suppressedExceptions;

	/**
	 * Flag that indicates whether we're currently within destroySingletons.
	 */
	private boolean singletonsCurrentlyInDestruction = false;

	/**
	 * Disposable bean instances: bean name to disposable instance.
	 */
	private final Map<String, Object> disposableBeans = new LinkedHashMap<>();

	/**
	 * Map between containing bean names: bean name to Set of bean names that the bean contains.
	 */
	private final Map<String, Set<String>> containedBeanMap = new ConcurrentHashMap<>(16);

	/**
	 * Map between dependent bean names: bean name to Set of dependent bean names.
	 */
	private final Map<String, Set<String>> dependentBeanMap = new ConcurrentHashMap<>(64);

	/**
	 * Map between depending bean names: bean name to Set of bean names for the bean's dependencies.
	 */
	private final Map<String, Set<String>> dependenciesForBeanMap = new ConcurrentHashMap<>(64);


	@Override
	public void registerSingleton(String beanName, Object singletonObject) throws IllegalStateException {
		Assert.notNull(beanName, "Bean name must not be null");
		Assert.notNull(singletonObject, "Singleton object must not be null");
		synchronized (this.singletonObjects) {
			Object oldObject = this.singletonObjects.get(beanName);
			if (oldObject != null) {
				throw new IllegalStateException("Could not register object [" + singletonObject +
						"] under bean name '" + beanName + "': there is already object [" + oldObject + "] bound");
			}
			addSingleton(beanName, singletonObject);
		}
	}

	/**
	 * Add the given singleton object to the singleton cache of this factory.
	 * <p>To be called for eager registration of singletons.
	 *
	 * @param beanName        the name of the bean
	 * @param singletonObject the singleton object
	 */
	protected void addSingleton(String beanName, Object singletonObject) {
		synchronized (this.singletonObjects) {
			this.singletonObjects.put(beanName, singletonObject);
			this.singletonFactories.remove(beanName);
			this.earlySingletonObjects.remove(beanName);
			this.registeredSingletons.add(beanName);
		}
	}

	/**
	 * Add the given singleton factory for building the specified singleton
	 * if necessary.
	 * <p>To be called for eager registration of singletons, e.g. to be able to
	 * resolve circular references.
	 *
	 * @param beanName         the name of the bean
	 * @param singletonFactory the factory for the singleton object
	 */
	protected void addSingletonFactory(String beanName, ObjectFactory<?> singletonFactory) {
		Assert.notNull(singletonFactory, "Singleton factory must not be null");
		synchronized (this.singletonObjects) {
			if (!this.singletonObjects.containsKey(beanName)) {
				this.singletonFactories.put(beanName, singletonFactory);
				this.earlySingletonObjects.remove(beanName);
				this.registeredSingletons.add(beanName);
			}
		}
	}

	@Override
	@Nullable
	public Object getSingleton(String beanName) {
		return getSingleton(beanName, true);
	}

	/**
	 * Return the (raw) singleton object registered under the given name.
	 * <p>Checks already instantiated singletons and also allows for an early
	 * reference to a currently created singleton (resolving a circular reference).
	 *
	 * @param beanName            the name of the bean to look for
	 * @param allowEarlyReference whether early references should be created or not
	 * @return the registered singleton object, or {@code null} if none found
	 */
	@Nullable
	protected Object getSingleton(String beanName, boolean allowEarlyReference) {
		// Quick check for existing instance without full singleton lock
		Object singletonObject = this.singletonObjects.get(beanName);
		if (singletonObject == null && isSingletonCurrentlyInCreation(beanName)) {
			singletonObject = this.earlySingletonObjects.get(beanName);
			if (singletonObject == null && allowEarlyReference) {
				synchronized (this.singletonObjects) {
					// Consistent creation of early reference within full singleton lock
					singletonObject = this.singletonObjects.get(beanName);
					if (singletonObject == null) {
						singletonObject = this.earlySingletonObjects.get(beanName);
						if (singletonObject == null) {
							ObjectFactory<?> singletonFactory = this.singletonFactories.get(beanName);
							if (singletonFactory != null) {
								singletonObject = singletonFactory.getObject();
								this.earlySingletonObjects.put(beanName, singletonObject);
								this.singletonFactories.remove(beanName);
							}
						}
					}
				}
			}
		}
		return singletonObject;
	}

	/**
	 * Return the (raw) singleton object registered under the given name,
	 * creating and registering a new one if none registered yet.
	 *
	 * @param beanName         the name of the bean
	 * @param singletonFactory the ObjectFactory to lazily create the singleton
	 *                         with, if necessary
	 * @return the registered singleton object
	 */
	public Object getSingleton(String beanName, ObjectFactory<?> singletonFactory) {
		Assert.notNull(beanName, "Bean name must not be null");
		synchronized (this.singletonObjects) {
			Object singletonObject = this.singletonObjects.get(beanName);
			if (singletonObject == null) {
				if (this.singletonsCurrentlyInDestruction) {
					throw new BeanCreationNotAllowedException(beanName,
							"Singleton bean creation not allowed while singletons of this factory are in destruction " +
									"(Do not request a bean from a BeanFactory in a destroy method implementation!)");
				}
				if (logger.isDebugEnabled()) {
					logger.debug("Creating shared instance of singleton bean '" + beanName + "'");
				}
				beforeSingletonCreation(beanName);
				boolean newSingleton = false;
				boolean recordSuppressedExceptions = (this.suppressedExceptions == null);
				if (recordSuppressedExceptions) {
					this.suppressedExceptions = new LinkedHashSet<>();
				}
				try {
					singletonObject = singletonFactory.getObject();
					newSingleton = true;
				} catch (IllegalStateException ex) {
					// Has the singleton object implicitly appeared in the meantime ->
					// if yes, proceed with it since the exception indicates that state.
					singletonObject = this.singletonObjects.get(beanName);
					if (singletonObject == null) {
						throw ex;
					}
				} catch (BeanCreationException ex) {
					if (recordSuppressedExceptions) {
						for (Exception suppressedException : this.suppressedExceptions) {
							ex.addRelatedCause(suppressedException);
						}
					}
					throw ex;
				} finally {
					if (recordSuppressedExceptions) {
						this.suppressedExceptions = null;
					}
					afterSingletonCreation(beanName);
				}
				if (newSingleton) {
					addSingleton(beanName, singletonObject);
				}
			}
			return singletonObject;
		}
	}

	/**
	 * Register an exception that happened to get suppressed during the creation of a
	 * singleton bean instance, e.g. a temporary circular reference resolution problem.
<<<<<<< HEAD
	 *
=======
	 * <p>The default implementation preserves any given exception in this registry's
	 * collection of suppressed exceptions, up to a limit of 100 exceptions, adding
	 * them as related causes to an eventual top-level {@link BeanCreationException}.
>>>>>>> 3c4434bd
	 * @param ex the Exception to register
	 * @see BeanCreationException#getRelatedCauses()
	 */
	protected void onSuppressedException(Exception ex) {
		synchronized (this.singletonObjects) {
			if (this.suppressedExceptions != null && this.suppressedExceptions.size() < SUPPRESSED_EXCEPTIONS_LIMIT) {
				this.suppressedExceptions.add(ex);
			}
		}
	}

	/**
	 * Remove the bean with the given name from the singleton cache of this factory,
	 * to be able to clean up eager registration of a singleton if creation failed.
	 *
	 * @param beanName the name of the bean
	 * @see #getSingletonMutex()
	 */
	protected void removeSingleton(String beanName) {
		synchronized (this.singletonObjects) {
			this.singletonObjects.remove(beanName);
			this.singletonFactories.remove(beanName);
			this.earlySingletonObjects.remove(beanName);
			this.registeredSingletons.remove(beanName);
		}
	}

	@Override
	public boolean containsSingleton(String beanName) {
		return this.singletonObjects.containsKey(beanName);
	}

	@Override
	public String[] getSingletonNames() {
		synchronized (this.singletonObjects) {
			return StringUtils.toStringArray(this.registeredSingletons);
		}
	}

	@Override
	public int getSingletonCount() {
		synchronized (this.singletonObjects) {
			return this.registeredSingletons.size();
		}
	}


	public void setCurrentlyInCreation(String beanName, boolean inCreation) {
		Assert.notNull(beanName, "Bean name must not be null");
		if (!inCreation) {
			this.inCreationCheckExclusions.add(beanName);
		} else {
			this.inCreationCheckExclusions.remove(beanName);
		}
	}

	public boolean isCurrentlyInCreation(String beanName) {
		Assert.notNull(beanName, "Bean name must not be null");
		return (!this.inCreationCheckExclusions.contains(beanName) && isActuallyInCreation(beanName));
	}

	protected boolean isActuallyInCreation(String beanName) {
		return isSingletonCurrentlyInCreation(beanName);
	}

	/**
	 * Return whether the specified singleton bean is currently in creation
	 * (within the entire factory).
	 *
	 * @param beanName the name of the bean
	 */
	public boolean isSingletonCurrentlyInCreation(String beanName) {
		return this.singletonsCurrentlyInCreation.contains(beanName);
	}

	/**
	 * Callback before singleton creation.
	 * <p>The default implementation register the singleton as currently in creation.
	 *
	 * @param beanName the name of the singleton about to be created
	 * @see #isSingletonCurrentlyInCreation
	 */
	protected void beforeSingletonCreation(String beanName) {
		if (!this.inCreationCheckExclusions.contains(beanName) && !this.singletonsCurrentlyInCreation.add(beanName)) {
			throw new BeanCurrentlyInCreationException(beanName);
		}
	}

	/**
	 * Callback after singleton creation.
	 * <p>The default implementation marks the singleton as not in creation anymore.
	 *
	 * @param beanName the name of the singleton that has been created
	 * @see #isSingletonCurrentlyInCreation
	 */
	protected void afterSingletonCreation(String beanName) {
		if (!this.inCreationCheckExclusions.contains(beanName) && !this.singletonsCurrentlyInCreation.remove(beanName)) {
			throw new IllegalStateException("Singleton '" + beanName + "' isn't currently in creation");
		}
	}


	/**
	 * Add the given bean to the list of disposable beans in this registry.
	 * <p>Disposable beans usually correspond to registered singletons,
	 * matching the bean name but potentially being a different instance
	 * (for example, a DisposableBean adapter for a singleton that does not
	 * naturally implement Spring's DisposableBean interface).
	 *
	 * @param beanName the name of the bean
	 * @param bean     the bean instance
	 */
	public void registerDisposableBean(String beanName, DisposableBean bean) {
		synchronized (this.disposableBeans) {
			this.disposableBeans.put(beanName, bean);
		}
	}

	/**
	 * Register a containment relationship between two beans,
	 * e.g. between an inner bean and its containing outer bean.
	 * <p>Also registers the containing bean as dependent on the contained bean
	 * in terms of destruction order.
	 *
	 * @param containedBeanName  the name of the contained (inner) bean
	 * @param containingBeanName the name of the containing (outer) bean
	 * @see #registerDependentBean
	 */
	public void registerContainedBean(String containedBeanName, String containingBeanName) {
		synchronized (this.containedBeanMap) {
			Set<String> containedBeans =
					this.containedBeanMap.computeIfAbsent(containingBeanName, k -> new LinkedHashSet<>(8));
			if (!containedBeans.add(containedBeanName)) {
				return;
			}
		}
		registerDependentBean(containedBeanName, containingBeanName);
	}

	/**
	 * 为给定bean注册一个依赖bean，在销毁给定bean之前将其销毁。
	 * <p>
	 * Register a dependent bean for the given bean,
	 * to be destroyed before the given bean is destroyed.
	 *
	 * @param beanName          the name of the bean
	 * @param dependentBeanName the name of the dependent bean
	 */
	public void registerDependentBean(String beanName, String dependentBeanName) {
		String canonicalName = canonicalName(beanName);

		synchronized (this.dependentBeanMap) {
			Set<String> dependentBeans =
					this.dependentBeanMap.computeIfAbsent(canonicalName, k -> new LinkedHashSet<>(8));
			if (!dependentBeans.add(dependentBeanName)) {
				return;
			}
		}

		synchronized (this.dependenciesForBeanMap) {
			Set<String> dependenciesForBean =
					this.dependenciesForBeanMap.computeIfAbsent(dependentBeanName, k -> new LinkedHashSet<>(8));
			dependenciesForBean.add(canonicalName);
		}
	}

	/**
	 * Determine whether the specified dependent bean has been registered as
	 * dependent on the given bean or on any of its transitive dependencies.
	 *
	 * @param beanName          the name of the bean to check
	 * @param dependentBeanName the name of the dependent bean
	 * @since 4.0
	 */
	protected boolean isDependent(String beanName, String dependentBeanName) {
		synchronized (this.dependentBeanMap) {
			return isDependent(beanName, dependentBeanName, null);
		}
	}

	private boolean isDependent(String beanName, String dependentBeanName, @Nullable Set<String> alreadySeen) {
		if (alreadySeen != null && alreadySeen.contains(beanName)) {
			return false;
		}
		String canonicalName = canonicalName(beanName);
		Set<String> dependentBeans = this.dependentBeanMap.get(canonicalName);
		if (dependentBeans == null) {
			return false;
		}
		if (dependentBeans.contains(dependentBeanName)) {
			return true;
		}
		for (String transitiveDependency : dependentBeans) {
			if (alreadySeen == null) {
				alreadySeen = new HashSet<>();
			}
			alreadySeen.add(beanName);
			if (isDependent(transitiveDependency, dependentBeanName, alreadySeen)) {
				return true;
			}
		}
		return false;
	}

	/**
	 * Determine whether a dependent bean has been registered for the given name.
	 *
	 * @param beanName the name of the bean to check
	 */
	protected boolean hasDependentBean(String beanName) {
		return this.dependentBeanMap.containsKey(beanName);
	}

	/**
	 * Return the names of all beans which depend on the specified bean, if any.
	 *
	 * @param beanName the name of the bean
	 * @return the array of dependent bean names, or an empty array if none
	 */
	public String[] getDependentBeans(String beanName) {
		Set<String> dependentBeans = this.dependentBeanMap.get(beanName);
		if (dependentBeans == null) {
			return new String[0];
		}
		synchronized (this.dependentBeanMap) {
			return StringUtils.toStringArray(dependentBeans);
		}
	}

	/**
	 * Return the names of all beans that the specified bean depends on, if any.
	 *
	 * @param beanName the name of the bean
	 * @return the array of names of beans which the bean depends on,
	 * or an empty array if none
	 */
	public String[] getDependenciesForBean(String beanName) {
		Set<String> dependenciesForBean = this.dependenciesForBeanMap.get(beanName);
		if (dependenciesForBean == null) {
			return new String[0];
		}
		synchronized (this.dependenciesForBeanMap) {
			return StringUtils.toStringArray(dependenciesForBean);
		}
	}

	public void destroySingletons() {
		if (logger.isTraceEnabled()) {
			logger.trace("Destroying singletons in " + this);
		}
		synchronized (this.singletonObjects) {
			this.singletonsCurrentlyInDestruction = true;
		}

		String[] disposableBeanNames;
		synchronized (this.disposableBeans) {
			disposableBeanNames = StringUtils.toStringArray(this.disposableBeans.keySet());
		}
		for (int i = disposableBeanNames.length - 1; i >= 0; i--) {
			destroySingleton(disposableBeanNames[i]);
		}

		this.containedBeanMap.clear();
		this.dependentBeanMap.clear();
		this.dependenciesForBeanMap.clear();

		clearSingletonCache();
	}

	/**
	 * Clear all cached singleton instances in this registry.
	 *
	 * @since 4.3.15
	 */
	protected void clearSingletonCache() {
		synchronized (this.singletonObjects) {
			this.singletonObjects.clear();
			this.singletonFactories.clear();
			this.earlySingletonObjects.clear();
			this.registeredSingletons.clear();
			this.singletonsCurrentlyInDestruction = false;
		}
	}

	/**
	 * Destroy the given bean. Delegates to {@code destroyBean}
	 * if a corresponding disposable bean instance is found.
	 *
	 * @param beanName the name of the bean
	 * @see #destroyBean
	 */
	public void destroySingleton(String beanName) {
		// Remove a registered singleton of the given name, if any.
		removeSingleton(beanName);

		// Destroy the corresponding DisposableBean instance.
		DisposableBean disposableBean;
		synchronized (this.disposableBeans) {
			disposableBean = (DisposableBean) this.disposableBeans.remove(beanName);
		}
		destroyBean(beanName, disposableBean);
	}

	/**
	 * Destroy the given bean. Must destroy beans that depend on the given
	 * bean before the bean itself. Should not throw any exceptions.
	 *
	 * @param beanName the name of the bean
	 * @param bean     the bean instance to destroy
	 */
	protected void destroyBean(String beanName, @Nullable DisposableBean bean) {
		// Trigger destruction of dependent beans first...
		Set<String> dependencies;
		synchronized (this.dependentBeanMap) {
			// Within full synchronization in order to guarantee a disconnected Set
			dependencies = this.dependentBeanMap.remove(beanName);
		}
		if (dependencies != null) {
			if (logger.isTraceEnabled()) {
				logger.trace("Retrieved dependent beans for bean '" + beanName + "': " + dependencies);
			}
			for (String dependentBeanName : dependencies) {
				destroySingleton(dependentBeanName);
			}
		}

		// Actually destroy the bean now...
		if (bean != null) {
			try {
				bean.destroy();
<<<<<<< HEAD
			} catch (Throwable ex) {
				if (logger.isInfoEnabled()) {
					logger.info("Destroy method on bean with name '" + beanName + "' threw an exception", ex);
=======
			}
			catch (Throwable ex) {
				if (logger.isWarnEnabled()) {
					logger.warn("Destruction of bean with name '" + beanName + "' threw an exception", ex);
>>>>>>> 3c4434bd
				}
			}
		}

		// Trigger destruction of contained beans...
		Set<String> containedBeans;
		synchronized (this.containedBeanMap) {
			// Within full synchronization in order to guarantee a disconnected Set
			containedBeans = this.containedBeanMap.remove(beanName);
		}
		if (containedBeans != null) {
			for (String containedBeanName : containedBeans) {
				destroySingleton(containedBeanName);
			}
		}

		// Remove destroyed bean from other beans' dependencies.
		synchronized (this.dependentBeanMap) {
			for (Iterator<Map.Entry<String, Set<String>>> it = this.dependentBeanMap.entrySet().iterator(); it.hasNext(); ) {
				Map.Entry<String, Set<String>> entry = it.next();
				Set<String> dependenciesToClean = entry.getValue();
				dependenciesToClean.remove(beanName);
				if (dependenciesToClean.isEmpty()) {
					it.remove();
				}
			}
		}

		// Remove destroyed bean's prepared dependency information.
		this.dependenciesForBeanMap.remove(beanName);
	}

	/**
	 * Exposes the singleton mutex to subclasses and external collaborators.
	 * <p>Subclasses should synchronize on the given Object if they perform
	 * any sort of extended singleton creation phase. In particular, subclasses
	 * should <i>not</i> have their own mutexes involved in singleton creation,
	 * to avoid the potential for deadlocks in lazy-init situations.
	 */
	@Override
	public final Object getSingletonMutex() {
		return this.singletonObjects;
	}

}<|MERGE_RESOLUTION|>--- conflicted
+++ resolved
@@ -59,18 +59,13 @@
  */
 public class DefaultSingletonBeanRegistry extends SimpleAliasRegistry implements SingletonBeanRegistry {
 
-<<<<<<< HEAD
+	/** Maximum number of suppressed exceptions to preserve. */
+	private static final int SUPPRESSED_EXCEPTIONS_LIMIT = 100;
+
 	/**
 	 * 单实例bean对象的缓存：key：beanName，value:bean
 	 * Cache of singleton objects: bean name to bean instance.
 	 */
-=======
-	/** Maximum number of suppressed exceptions to preserve. */
-	private static final int SUPPRESSED_EXCEPTIONS_LIMIT = 100;
-
-
-	/** Cache of singleton objects: bean name to bean instance. */
->>>>>>> 3c4434bd
 	private final Map<String, Object> singletonObjects = new ConcurrentHashMap<>(256);
 
 	/**
@@ -81,16 +76,10 @@
 	 */
 	private final Map<String, ObjectFactory<?>> singletonFactories = new HashMap<>(16);
 
-<<<<<<< HEAD
 	/**
 	 * 早期单实例对象的缓存：key：beanName，value:bean
 	 * Cache of early singleton objects: bean name to bean instance.
-	 */
-	private final Map<String, Object> earlySingletonObjects = new HashMap<>(16);
-=======
-	/** Cache of early singleton objects: bean name to bean instance. */
-	private final Map<String, Object> earlySingletonObjects = new ConcurrentHashMap<>(16);
->>>>>>> 3c4434bd
+	 */	private final Map<String, Object> earlySingletonObjects = new ConcurrentHashMap<>(16);
 
 	/**
 	 * 已经注册的单例beanName集合
@@ -111,13 +100,7 @@
 	private final Set<String> inCreationCheckExclusions =
 			Collections.newSetFromMap(new ConcurrentHashMap<>(16));
 
-<<<<<<< HEAD
-	/**
-	 * List of suppressed Exceptions, available for associating related causes.
-	 */
-=======
 	/** Collection of suppressed Exceptions, available for associating related causes. */
->>>>>>> 3c4434bd
 	@Nullable
 	private Set<Exception> suppressedExceptions;
 
@@ -301,13 +284,10 @@
 	/**
 	 * Register an exception that happened to get suppressed during the creation of a
 	 * singleton bean instance, e.g. a temporary circular reference resolution problem.
-<<<<<<< HEAD
-	 *
-=======
+	 *
 	 * <p>The default implementation preserves any given exception in this registry's
 	 * collection of suppressed exceptions, up to a limit of 100 exceptions, adding
 	 * them as related causes to an eventual top-level {@link BeanCreationException}.
->>>>>>> 3c4434bd
 	 * @param ex the Exception to register
 	 * @see BeanCreationException#getRelatedCauses()
 	 */
@@ -638,16 +618,13 @@
 		if (bean != null) {
 			try {
 				bean.destroy();
-<<<<<<< HEAD
 			} catch (Throwable ex) {
 				if (logger.isInfoEnabled()) {
 					logger.info("Destroy method on bean with name '" + beanName + "' threw an exception", ex);
-=======
 			}
 			catch (Throwable ex) {
 				if (logger.isWarnEnabled()) {
 					logger.warn("Destruction of bean with name '" + beanName + "' threw an exception", ex);
->>>>>>> 3c4434bd
 				}
 			}
 		}
