/*
 * Copyright 2002-2020 the original author or authors.
 *
 * Licensed under the Apache License, Version 2.0 (the "License");
 * you may not use this file except in compliance with the License.
 * You may obtain a copy of the License at
 *
 *      https://www.apache.org/licenses/LICENSE-2.0
 *
 * Unless required by applicable law or agreed to in writing, software
 * distributed under the License is distributed on an "AS IS" BASIS,
 * WITHOUT WARRANTIES OR CONDITIONS OF ANY KIND, either express or implied.
 * See the License for the specific language governing permissions and
 * limitations under the License.
 */

package org.springframework.transaction.support;

import org.apache.commons.logging.Log;
import org.apache.commons.logging.LogFactory;
import org.springframework.core.Constants;
import org.springframework.lang.Nullable;
import org.springframework.transaction.*;

import java.io.IOException;
import java.io.ObjectInputStream;
import java.io.Serializable;
import java.util.List;

/**
 * Abstract base class that implements Spring's standard transaction workflow,
 * serving as basis for concrete platform transaction managers like
 * {@link org.springframework.transaction.jta.JtaTransactionManager}.
 *
 * <p>This base class provides the following workflow handling:
 * <ul>
 * <li>determines if there is an existing transaction;
 * <li>applies the appropriate propagation behavior;
 * <li>suspends and resumes transactions if necessary;
 * <li>checks the rollback-only flag on commit;
 * <li>applies the appropriate modification on rollback
 * (actual rollback or setting rollback-only);
 * <li>triggers registered synchronization callbacks
 * (if transaction synchronization is active).
 * </ul>
 *
 * <p>Subclasses have to implement specific template methods for specific
 * states of a transaction, e.g.: begin, suspend, resume, commit, rollback.
 * The most important of them are abstract and must be provided by a concrete
 * implementation; for the rest, defaults are provided, so overriding is optional.
 *
 * <p>Transaction synchronization is a generic mechanism for registering callbacks
 * that get invoked at transaction completion time. This is mainly used internally
 * by the data access support classes for JDBC, Hibernate, JPA, etc when running
 * within a JTA transaction: They register resources that are opened within the
 * transaction for closing at transaction completion time, allowing e.g. for reuse
 * of the same Hibernate Session within the transaction. The same mechanism can
 * also be leveraged for custom synchronization needs in an application.
 *
 * <p>The state of this class is serializable, to allow for serializing the
 * transaction strategy along with proxies that carry a transaction interceptor.
 * It is up to subclasses if they wish to make their state to be serializable too.
 * They should implement the {@code java.io.Serializable} marker interface in
 * that case, and potentially a private {@code readObject()} method (according
 * to Java serialization rules) if they need to restore any transient state.
 *
 * @author Juergen Hoeller
 * @see #setTransactionSynchronization
 * @see TransactionSynchronizationManager
 * @see org.springframework.transaction.jta.JtaTransactionManager
 * @since 28.03.2003
 */
@SuppressWarnings("serial")
public abstract class AbstractPlatformTransactionManager implements PlatformTransactionManager, Serializable {

	/**
	 * Always activate transaction synchronization, even for "empty" transactions
	 * that result from PROPAGATION_SUPPORTS with no existing backend transaction.
	 *
	 * @see org.springframework.transaction.TransactionDefinition#PROPAGATION_SUPPORTS
	 * @see org.springframework.transaction.TransactionDefinition#PROPAGATION_NOT_SUPPORTED
	 * @see org.springframework.transaction.TransactionDefinition#PROPAGATION_NEVER
	 */
	public static final int SYNCHRONIZATION_ALWAYS = 0;

	/**
	 * Activate transaction synchronization only for actual transactions,
	 * that is, not for empty ones that result from PROPAGATION_SUPPORTS with
	 * no existing backend transaction.
	 *
	 * @see org.springframework.transaction.TransactionDefinition#PROPAGATION_REQUIRED
	 * @see org.springframework.transaction.TransactionDefinition#PROPAGATION_MANDATORY
	 * @see org.springframework.transaction.TransactionDefinition#PROPAGATION_REQUIRES_NEW
	 */
	public static final int SYNCHRONIZATION_ON_ACTUAL_TRANSACTION = 1;

	/**
	 * Never active transaction synchronization, not even for actual transactions.
	 */
	public static final int SYNCHRONIZATION_NEVER = 2;


	/**
	 * Constants instance for AbstractPlatformTransactionManager.
	 */
	private static final Constants constants = new Constants(AbstractPlatformTransactionManager.class);


	protected transient Log logger = LogFactory.getLog(getClass());

	private int transactionSynchronization = SYNCHRONIZATION_ALWAYS;

	private int defaultTimeout = TransactionDefinition.TIMEOUT_DEFAULT;

	private boolean nestedTransactionAllowed = false;

	private boolean validateExistingTransaction = false;

	private boolean globalRollbackOnParticipationFailure = true;

	private boolean failEarlyOnGlobalRollbackOnly = false;

	private boolean rollbackOnCommitFailure = false;


	/**
	 * Set the transaction synchronization by the name of the corresponding constant
	 * in this class, e.g. "SYNCHRONIZATION_ALWAYS".
	 *
	 * @param constantName name of the constant
	 * @see #SYNCHRONIZATION_ALWAYS
	 */
	public final void setTransactionSynchronizationName(String constantName) {
		setTransactionSynchronization(constants.asNumber(constantName).intValue());
	}

	/**
	 * Set when this transaction manager should activate the thread-bound
	 * transaction synchronization support. Default is "always".
	 * <p>Note that transaction synchronization isn't supported for
	 * multiple concurrent transactions by different transaction managers.
	 * Only one transaction manager is allowed to activate it at any time.
	 *
	 * @see #SYNCHRONIZATION_ALWAYS
	 * @see #SYNCHRONIZATION_ON_ACTUAL_TRANSACTION
	 * @see #SYNCHRONIZATION_NEVER
	 * @see TransactionSynchronizationManager
	 * @see TransactionSynchronization
	 */
	public final void setTransactionSynchronization(int transactionSynchronization) {
		this.transactionSynchronization = transactionSynchronization;
	}

	/**
	 * Return if this transaction manager should activate the thread-bound
	 * transaction synchronization support.
	 */
	public final int getTransactionSynchronization() {
		return this.transactionSynchronization;
	}

	/**
	 * Specify the default timeout that this transaction manager should apply
	 * if there is no timeout specified at the transaction level, in seconds.
	 * <p>Default is the underlying transaction infrastructure's default timeout,
	 * e.g. typically 30 seconds in case of a JTA provider, indicated by the
	 * {@code TransactionDefinition.TIMEOUT_DEFAULT} value.
	 *
	 * @see org.springframework.transaction.TransactionDefinition#TIMEOUT_DEFAULT
	 */
	public final void setDefaultTimeout(int defaultTimeout) {
		if (defaultTimeout < TransactionDefinition.TIMEOUT_DEFAULT) {
			throw new InvalidTimeoutException("Invalid default timeout", defaultTimeout);
		}
		this.defaultTimeout = defaultTimeout;
	}

	/**
	 * Return the default timeout that this transaction manager should apply
	 * if there is no timeout specified at the transaction level, in seconds.
	 * <p>Returns {@code TransactionDefinition.TIMEOUT_DEFAULT} to indicate
	 * the underlying transaction infrastructure's default timeout.
	 */
	public final int getDefaultTimeout() {
		return this.defaultTimeout;
	}

	/**
	 * Set whether nested transactions are allowed. Default is "false".
	 * <p>Typically initialized with an appropriate default by the
	 * concrete transaction manager subclass.
	 */
	public final void setNestedTransactionAllowed(boolean nestedTransactionAllowed) {
		this.nestedTransactionAllowed = nestedTransactionAllowed;
	}

	/**
	 * Return whether nested transactions are allowed.
	 */
	public final boolean isNestedTransactionAllowed() {
		return this.nestedTransactionAllowed;
	}

	/**
	 * Set whether existing transactions should be validated before participating
	 * in them.
	 * <p>When participating in an existing transaction (e.g. with
	 * PROPAGATION_REQUIRED or PROPAGATION_SUPPORTS encountering an existing
	 * transaction), this outer transaction's characteristics will apply even
	 * to the inner transaction scope. Validation will detect incompatible
	 * isolation level and read-only settings on the inner transaction definition
	 * and reject participation accordingly through throwing a corresponding exception.
	 * <p>Default is "false", leniently ignoring inner transaction settings,
	 * simply overriding them with the outer transaction's characteristics.
	 * Switch this flag to "true" in order to enforce strict validation.
	 *
	 * @since 2.5.1
	 */
	public final void setValidateExistingTransaction(boolean validateExistingTransaction) {
		this.validateExistingTransaction = validateExistingTransaction;
	}

	/**
	 * Return whether existing transactions should be validated before participating
	 * in them.
	 *
	 * @since 2.5.1
	 */
	public final boolean isValidateExistingTransaction() {
		return this.validateExistingTransaction;
	}

	/**
	 * Set whether to globally mark an existing transaction as rollback-only
	 * after a participating transaction failed.
	 * <p>Default is "true": If a participating transaction (e.g. with
	 * PROPAGATION_REQUIRED or PROPAGATION_SUPPORTS encountering an existing
	 * transaction) fails, the transaction will be globally marked as rollback-only.
	 * The only possible outcome of such a transaction is a rollback: The
	 * transaction originator <i>cannot</i> make the transaction commit anymore.
	 * <p>Switch this to "false" to let the transaction originator make the rollback
	 * decision. If a participating transaction fails with an exception, the caller
	 * can still decide to continue with a different path within the transaction.
	 * However, note that this will only work as long as all participating resources
	 * are capable of continuing towards a transaction commit even after a data access
	 * failure: This is generally not the case for a Hibernate Session, for example;
	 * neither is it for a sequence of JDBC insert/update/delete operations.
	 * <p><b>Note:</b>This flag only applies to an explicit rollback attempt for a
	 * subtransaction, typically caused by an exception thrown by a data access operation
	 * (where TransactionInterceptor will trigger a {@code PlatformTransactionManager.rollback()}
	 * call according to a rollback rule). If the flag is off, the caller can handle the exception
	 * and decide on a rollback, independent of the rollback rules of the subtransaction.
	 * This flag does, however, <i>not</i> apply to explicit {@code setRollbackOnly}
	 * calls on a {@code TransactionStatus}, which will always cause an eventual
	 * global rollback (as it might not throw an exception after the rollback-only call).
	 * <p>The recommended solution for handling failure of a subtransaction
	 * is a "nested transaction", where the global transaction can be rolled
	 * back to a savepoint taken at the beginning of the subtransaction.
	 * PROPAGATION_NESTED provides exactly those semantics; however, it will
	 * only work when nested transaction support is available. This is the case
	 * with DataSourceTransactionManager, but not with JtaTransactionManager.
	 *
	 * @see #setNestedTransactionAllowed
	 * @see org.springframework.transaction.jta.JtaTransactionManager
	 */
	public final void setGlobalRollbackOnParticipationFailure(boolean globalRollbackOnParticipationFailure) {
		this.globalRollbackOnParticipationFailure = globalRollbackOnParticipationFailure;
	}

	/**
	 * Return whether to globally mark an existing transaction as rollback-only
	 * after a participating transaction failed.
	 */
	public final boolean isGlobalRollbackOnParticipationFailure() {
		return this.globalRollbackOnParticipationFailure;
	}

	/**
	 * Set whether to fail early in case of the transaction being globally marked
	 * as rollback-only.
	 * <p>Default is "false", only causing an UnexpectedRollbackException at the
	 * outermost transaction boundary. Switch this flag on to cause an
	 * UnexpectedRollbackException as early as the global rollback-only marker
	 * has been first detected, even from within an inner transaction boundary.
	 * <p>Note that, as of Spring 2.0, the fail-early behavior for global
	 * rollback-only markers has been unified: All transaction managers will by
	 * default only cause UnexpectedRollbackException at the outermost transaction
	 * boundary. This allows, for example, to continue unit tests even after an
	 * operation failed and the transaction will never be completed. All transaction
	 * managers will only fail earlier if this flag has explicitly been set to "true".
	 *
	 * @see org.springframework.transaction.UnexpectedRollbackException
	 * @since 2.0
	 */
	public final void setFailEarlyOnGlobalRollbackOnly(boolean failEarlyOnGlobalRollbackOnly) {
		this.failEarlyOnGlobalRollbackOnly = failEarlyOnGlobalRollbackOnly;
	}

	/**
	 * Return whether to fail early in case of the transaction being globally marked
	 * as rollback-only.
	 *
	 * @since 2.0
	 */
	public final boolean isFailEarlyOnGlobalRollbackOnly() {
		return this.failEarlyOnGlobalRollbackOnly;
	}

	/**
	 * Set whether {@code doRollback} should be performed on failure of the
	 * {@code doCommit} call. Typically not necessary and thus to be avoided,
	 * as it can potentially override the commit exception with a subsequent
	 * rollback exception.
	 * <p>Default is "false".
	 *
	 * @see #doCommit
	 * @see #doRollback
	 */
	public final void setRollbackOnCommitFailure(boolean rollbackOnCommitFailure) {
		this.rollbackOnCommitFailure = rollbackOnCommitFailure;
	}

	/**
	 * Return whether {@code doRollback} should be performed on failure of the
	 * {@code doCommit} call.
	 */
	public final boolean isRollbackOnCommitFailure() {
		return this.rollbackOnCommitFailure;
	}


	//---------------------------------------------------------------------
	// Implementation of PlatformTransactionManager
	//---------------------------------------------------------------------

	/**
	 * 获取事务，处理事务的传播行为
	 * This implementation handles propagation behavior. Delegates to
	 * {@code doGetTransaction}, {@code isExistingTransaction}
	 * and {@code doBegin}.
	 *
	 * @see #doGetTransaction
	 * @see #isExistingTransaction
	 * @see #doBegin
	 */
	@Override
	public final TransactionStatus getTransaction(@Nullable TransactionDefinition definition)
			throws TransactionException {

		// Use defaults if no transaction definition given.
		TransactionDefinition def = (definition != null ? definition : TransactionDefinition.withDefaults());
		// 通过子类实例化事务，如果已经有了事务，此时从当前线程中获取已存在的事务和连接
		Object transaction = doGetTransaction();
		boolean debugEnabled = logger.isDebugEnabled();

		if (isExistingTransaction(transaction)) {
			// Existing transaction found -> check propagation behavior to find out how to behave.
			return handleExistingTransaction(def, transaction, debugEnabled);
		}

		// Check definition settings for new transaction.
		if (def.getTimeout() < TransactionDefinition.TIMEOUT_DEFAULT) {
			throw new InvalidTimeoutException("Invalid transaction timeout", def.getTimeout());
		}

		// No existing transaction found -> check propagation behavior to find out how to proceed.
		if (def.getPropagationBehavior() == TransactionDefinition.PROPAGATION_MANDATORY) {
			throw new IllegalTransactionStateException(
					"No existing transaction found for transaction marked with propagation 'mandatory'");
		} else if (def.getPropagationBehavior() == TransactionDefinition.PROPAGATION_REQUIRED ||
				def.getPropagationBehavior() == TransactionDefinition.PROPAGATION_REQUIRES_NEW ||
				def.getPropagationBehavior() == TransactionDefinition.PROPAGATION_NESTED) {
			SuspendedResourcesHolder suspendedResources = suspend(null);
			if (debugEnabled) {
				logger.debug("Creating new transaction with name [" + def.getName() + "]: " + def);
			}
			try {
<<<<<<< HEAD
				boolean newSynchronization = (getTransactionSynchronization() != SYNCHRONIZATION_NEVER);
				DefaultTransactionStatus status = newTransactionStatus(
						def, transaction, true, newSynchronization, debugEnabled, suspendedResources);
				doBegin(transaction, def);
				prepareSynchronization(status, def);
				return status;
			} catch (RuntimeException | Error ex) {
=======
				return startTransaction(def, transaction, debugEnabled, suspendedResources);
			}
			catch (RuntimeException | Error ex) {
>>>>>>> 3c4434bd
				resume(null, suspendedResources);
				throw ex;
			}
		} else {
			// Create "empty" transaction: no actual transaction, but potentially synchronization.
			if (def.getIsolationLevel() != TransactionDefinition.ISOLATION_DEFAULT && logger.isWarnEnabled()) {
				logger.warn("Custom isolation level specified but no actual transaction initiated; " +
						"isolation level will effectively be ignored: " + def);
			}
			boolean newSynchronization = (getTransactionSynchronization() == SYNCHRONIZATION_ALWAYS);
			return prepareTransactionStatus(def, null, true, newSynchronization, debugEnabled, null);
		}
	}

	/**
	 * Start a new transaction.
	 */
	private TransactionStatus startTransaction(TransactionDefinition definition, Object transaction,
			boolean debugEnabled, @Nullable SuspendedResourcesHolder suspendedResources) {

		boolean newSynchronization = (getTransactionSynchronization() != SYNCHRONIZATION_NEVER);
		DefaultTransactionStatus status = newTransactionStatus(
				definition, transaction, true, newSynchronization, debugEnabled, suspendedResources);
		doBegin(transaction, definition);
		prepareSynchronization(status, definition);
		return status;
	}

	/**
	 * Create a TransactionStatus for an existing transaction.
	 */
	private TransactionStatus handleExistingTransaction(
			TransactionDefinition definition, Object transaction, boolean debugEnabled)
			throws TransactionException {

		if (definition.getPropagationBehavior() == TransactionDefinition.PROPAGATION_NEVER) {
			throw new IllegalTransactionStateException(
					"Existing transaction found for transaction marked with propagation 'never'");
		}

		if (definition.getPropagationBehavior() == TransactionDefinition.PROPAGATION_NOT_SUPPORTED) {
			if (debugEnabled) {
				logger.debug("Suspending current transaction");
			}
			Object suspendedResources = suspend(transaction);
			boolean newSynchronization = (getTransactionSynchronization() == SYNCHRONIZATION_ALWAYS);
			return prepareTransactionStatus(
					definition, null, false, newSynchronization, debugEnabled, suspendedResources);
		}

		if (definition.getPropagationBehavior() == TransactionDefinition.PROPAGATION_REQUIRES_NEW) {
			if (debugEnabled) {
				logger.debug("Suspending current transaction, creating new transaction with name [" +
						definition.getName() + "]");
			}
			SuspendedResourcesHolder suspendedResources = suspend(transaction);
			try {
<<<<<<< HEAD
				boolean newSynchronization = (getTransactionSynchronization() != SYNCHRONIZATION_NEVER);
				DefaultTransactionStatus status = newTransactionStatus(
						definition, transaction, true, newSynchronization, debugEnabled, suspendedResources);
				doBegin(transaction, definition);
				prepareSynchronization(status, definition);
				return status;
			} catch (RuntimeException | Error beginEx) {
=======
				return startTransaction(definition, transaction, debugEnabled, suspendedResources);
			}
			catch (RuntimeException | Error beginEx) {
>>>>>>> 3c4434bd
				resumeAfterBeginException(transaction, suspendedResources, beginEx);
				throw beginEx;
			}
		}

		if (definition.getPropagationBehavior() == TransactionDefinition.PROPAGATION_NESTED) {
			if (!isNestedTransactionAllowed()) {
				throw new NestedTransactionNotSupportedException(
						"Transaction manager does not allow nested transactions by default - " +
								"specify 'nestedTransactionAllowed' property with value 'true'");
			}
			if (debugEnabled) {
				logger.debug("Creating nested transaction with name [" + definition.getName() + "]");
			}
			if (useSavepointForNestedTransaction()) {
				// Create savepoint within existing Spring-managed transaction,
				// through the SavepointManager API implemented by TransactionStatus.
				// Usually uses JDBC 3.0 savepoints. Never activates Spring synchronization.
				DefaultTransactionStatus status =
						prepareTransactionStatus(definition, transaction, false, false, debugEnabled, null);
				status.createAndHoldSavepoint();
				return status;
			} else {
				// Nested transaction through nested begin and commit/rollback calls.
				// Usually only for JTA: Spring synchronization might get activated here
				// in case of a pre-existing JTA transaction.
				return startTransaction(definition, transaction, debugEnabled, null);
			}
		}

		// Assumably PROPAGATION_SUPPORTS or PROPAGATION_REQUIRED.
		if (debugEnabled) {
			logger.debug("Participating in existing transaction");
		}
		if (isValidateExistingTransaction()) {
			if (definition.getIsolationLevel() != TransactionDefinition.ISOLATION_DEFAULT) {
				Integer currentIsolationLevel = TransactionSynchronizationManager.getCurrentTransactionIsolationLevel();
				if (currentIsolationLevel == null || currentIsolationLevel != definition.getIsolationLevel()) {
					Constants isoConstants = DefaultTransactionDefinition.constants;
					throw new IllegalTransactionStateException("Participating transaction with definition [" +
							definition + "] specifies isolation level which is incompatible with existing transaction: " +
							(currentIsolationLevel != null ?
									isoConstants.toCode(currentIsolationLevel, DefaultTransactionDefinition.PREFIX_ISOLATION) :
									"(unknown)"));
				}
			}
			if (!definition.isReadOnly()) {
				if (TransactionSynchronizationManager.isCurrentTransactionReadOnly()) {
					throw new IllegalTransactionStateException("Participating transaction with definition [" +
							definition + "] is not marked as read-only but existing transaction is");
				}
			}
		}
		boolean newSynchronization = (getTransactionSynchronization() != SYNCHRONIZATION_NEVER);
		return prepareTransactionStatus(definition, transaction, false, newSynchronization, debugEnabled, null);
	}

	/**
	 * Create a new TransactionStatus for the given arguments,
	 * also initializing transaction synchronization as appropriate.
	 *
	 * @see #newTransactionStatus
	 * @see #prepareTransactionStatus
	 */
	protected final DefaultTransactionStatus prepareTransactionStatus(
			TransactionDefinition definition, @Nullable Object transaction, boolean newTransaction,
			boolean newSynchronization, boolean debug, @Nullable Object suspendedResources) {

		DefaultTransactionStatus status = newTransactionStatus(
				definition, transaction, newTransaction, newSynchronization, debug, suspendedResources);
		prepareSynchronization(status, definition);
		return status;
	}

	/**
	 * Create a TransactionStatus instance for the given arguments.
	 */
	protected DefaultTransactionStatus newTransactionStatus(
			TransactionDefinition definition, @Nullable Object transaction, boolean newTransaction,
			boolean newSynchronization, boolean debug, @Nullable Object suspendedResources) {

		boolean actualNewSynchronization = newSynchronization &&
				!TransactionSynchronizationManager.isSynchronizationActive();
		return new DefaultTransactionStatus(
				transaction, newTransaction, actualNewSynchronization,
				definition.isReadOnly(), debug, suspendedResources);
	}

	/**
	 * Initialize transaction synchronization as appropriate.
	 */
	protected void prepareSynchronization(DefaultTransactionStatus status, TransactionDefinition definition) {
		if (status.isNewSynchronization()) {
			TransactionSynchronizationManager.setActualTransactionActive(status.hasTransaction());
			TransactionSynchronizationManager.setCurrentTransactionIsolationLevel(
					definition.getIsolationLevel() != TransactionDefinition.ISOLATION_DEFAULT ?
							definition.getIsolationLevel() : null);
			TransactionSynchronizationManager.setCurrentTransactionReadOnly(definition.isReadOnly());
			TransactionSynchronizationManager.setCurrentTransactionName(definition.getName());
			TransactionSynchronizationManager.initSynchronization();
		}
	}

	/**
	 * Determine the actual timeout to use for the given definition.
	 * Will fall back to this manager's default timeout if the
	 * transaction definition doesn't specify a non-default value.
	 *
	 * @param definition the transaction definition
	 * @return the actual timeout to use
	 * @see org.springframework.transaction.TransactionDefinition#getTimeout()
	 * @see #setDefaultTimeout
	 */
	protected int determineTimeout(TransactionDefinition definition) {
		if (definition.getTimeout() != TransactionDefinition.TIMEOUT_DEFAULT) {
			return definition.getTimeout();
		}
		return getDefaultTimeout();
	}


	/**
	 * Suspend the given transaction. Suspends transaction synchronization first,
	 * then delegates to the {@code doSuspend} template method.
	 *
	 * @param transaction the current transaction object
	 *                    (or {@code null} to just suspend active synchronizations, if any)
	 * @return an object that holds suspended resources
	 * (or {@code null} if neither transaction nor synchronization active)
	 * @see #doSuspend
	 * @see #resume
	 */
	@Nullable
	protected final SuspendedResourcesHolder suspend(@Nullable Object transaction) throws TransactionException {
		if (TransactionSynchronizationManager.isSynchronizationActive()) {
			List<TransactionSynchronization> suspendedSynchronizations = doSuspendSynchronization();
			try {
				Object suspendedResources = null;
				if (transaction != null) {
					suspendedResources = doSuspend(transaction);
				}
				String name = TransactionSynchronizationManager.getCurrentTransactionName();
				TransactionSynchronizationManager.setCurrentTransactionName(null);
				boolean readOnly = TransactionSynchronizationManager.isCurrentTransactionReadOnly();
				TransactionSynchronizationManager.setCurrentTransactionReadOnly(false);
				Integer isolationLevel = TransactionSynchronizationManager.getCurrentTransactionIsolationLevel();
				TransactionSynchronizationManager.setCurrentTransactionIsolationLevel(null);
				boolean wasActive = TransactionSynchronizationManager.isActualTransactionActive();
				TransactionSynchronizationManager.setActualTransactionActive(false);
				return new SuspendedResourcesHolder(
						suspendedResources, suspendedSynchronizations, name, readOnly, isolationLevel, wasActive);
			} catch (RuntimeException | Error ex) {
				// doSuspend failed - original transaction is still active...
				doResumeSynchronization(suspendedSynchronizations);
				throw ex;
			}
		} else if (transaction != null) {
			// Transaction active but no synchronization active.
			Object suspendedResources = doSuspend(transaction);
			return new SuspendedResourcesHolder(suspendedResources);
		} else {
			// Neither transaction nor synchronization active.
			return null;
		}
	}

	/**
	 * Resume the given transaction. Delegates to the {@code doResume}
	 * template method first, then resuming transaction synchronization.
	 *
	 * @param transaction     the current transaction object
	 * @param resourcesHolder the object that holds suspended resources,
	 *                        as returned by {@code suspend} (or {@code null} to just
	 *                        resume synchronizations, if any)
	 * @see #doResume
	 * @see #suspend
	 */
	protected final void resume(@Nullable Object transaction, @Nullable SuspendedResourcesHolder resourcesHolder)
			throws TransactionException {

		if (resourcesHolder != null) {
			Object suspendedResources = resourcesHolder.suspendedResources;
			if (suspendedResources != null) {
				doResume(transaction, suspendedResources);
			}
			List<TransactionSynchronization> suspendedSynchronizations = resourcesHolder.suspendedSynchronizations;
			if (suspendedSynchronizations != null) {
				TransactionSynchronizationManager.setActualTransactionActive(resourcesHolder.wasActive);
				TransactionSynchronizationManager.setCurrentTransactionIsolationLevel(resourcesHolder.isolationLevel);
				TransactionSynchronizationManager.setCurrentTransactionReadOnly(resourcesHolder.readOnly);
				TransactionSynchronizationManager.setCurrentTransactionName(resourcesHolder.name);
				doResumeSynchronization(suspendedSynchronizations);
			}
		}
	}

	/**
	 * Resume outer transaction after inner transaction begin failed.
	 */
	private void resumeAfterBeginException(
			Object transaction, @Nullable SuspendedResourcesHolder suspendedResources, Throwable beginEx) {

		try {
			resume(transaction, suspendedResources);
		} catch (RuntimeException | Error resumeEx) {
			String exMessage = "Inner transaction begin exception overridden by outer transaction resume exception";
			logger.error(exMessage, beginEx);
			throw resumeEx;
		}
	}

	/**
	 * Suspend all current synchronizations and deactivate transaction
	 * synchronization for the current thread.
	 *
	 * @return the List of suspended TransactionSynchronization objects
	 */
	private List<TransactionSynchronization> doSuspendSynchronization() {
		List<TransactionSynchronization> suspendedSynchronizations =
				TransactionSynchronizationManager.getSynchronizations();
		for (TransactionSynchronization synchronization : suspendedSynchronizations) {
			synchronization.suspend();
		}
		TransactionSynchronizationManager.clearSynchronization();
		return suspendedSynchronizations;
	}

	/**
	 * Reactivate transaction synchronization for the current thread
	 * and resume all given synchronizations.
	 *
	 * @param suspendedSynchronizations a List of TransactionSynchronization objects
	 */
	private void doResumeSynchronization(List<TransactionSynchronization> suspendedSynchronizations) {
		TransactionSynchronizationManager.initSynchronization();
		for (TransactionSynchronization synchronization : suspendedSynchronizations) {
			synchronization.resume();
			TransactionSynchronizationManager.registerSynchronization(synchronization);
		}
	}


	/**
	 * This implementation of commit handles participating in existing
	 * transactions and programmatic rollback requests.
	 * Delegates to {@code isRollbackOnly}, {@code doCommit}
	 * and {@code rollback}.
	 *
	 * @see org.springframework.transaction.TransactionStatus#isRollbackOnly()
	 * @see #doCommit
	 * @see #rollback
	 */
	@Override
	public final void commit(TransactionStatus status) throws TransactionException {
		if (status.isCompleted()) {
			throw new IllegalTransactionStateException(
					"Transaction is already completed - do not call commit or rollback more than once per transaction");
		}

		DefaultTransactionStatus defStatus = (DefaultTransactionStatus) status;
		if (defStatus.isLocalRollbackOnly()) {
			if (defStatus.isDebug()) {
				logger.debug("Transactional code has requested rollback");
			}
			processRollback(defStatus, false);
			return;
		}

		if (!shouldCommitOnGlobalRollbackOnly() && defStatus.isGlobalRollbackOnly()) {
			if (defStatus.isDebug()) {
				logger.debug("Global transaction is marked as rollback-only but transactional code requested commit");
			}
			processRollback(defStatus, true);
			return;
		}

		processCommit(defStatus);
	}

	/**
	 * Process an actual commit.
	 * Rollback-only flags have already been checked and applied.
	 *
	 * @param status object representing the transaction
	 * @throws TransactionException in case of commit failure
	 */
	private void processCommit(DefaultTransactionStatus status) throws TransactionException {
		try {
			boolean beforeCompletionInvoked = false;

			try {
				boolean unexpectedRollback = false;
				prepareForCommit(status);
				triggerBeforeCommit(status);
				triggerBeforeCompletion(status);
				beforeCompletionInvoked = true;

				if (status.hasSavepoint()) {
					if (status.isDebug()) {
						logger.debug("Releasing transaction savepoint");
					}
					unexpectedRollback = status.isGlobalRollbackOnly();
					status.releaseHeldSavepoint();
				} else if (status.isNewTransaction()) {
					if (status.isDebug()) {
						logger.debug("Initiating transaction commit");
					}
					unexpectedRollback = status.isGlobalRollbackOnly();
					doCommit(status);
				} else if (isFailEarlyOnGlobalRollbackOnly()) {
					unexpectedRollback = status.isGlobalRollbackOnly();
				}

				// Throw UnexpectedRollbackException if we have a global rollback-only
				// marker but still didn't get a corresponding exception from commit.
				if (unexpectedRollback) {
					throw new UnexpectedRollbackException(
							"Transaction silently rolled back because it has been marked as rollback-only");
				}
			} catch (UnexpectedRollbackException ex) {
				// can only be caused by doCommit
				triggerAfterCompletion(status, TransactionSynchronization.STATUS_ROLLED_BACK);
				throw ex;
			} catch (TransactionException ex) {
				// can only be caused by doCommit
				if (isRollbackOnCommitFailure()) {
					doRollbackOnCommitException(status, ex);
				} else {
					triggerAfterCompletion(status, TransactionSynchronization.STATUS_UNKNOWN);
				}
				throw ex;
			} catch (RuntimeException | Error ex) {
				if (!beforeCompletionInvoked) {
					triggerBeforeCompletion(status);
				}
				doRollbackOnCommitException(status, ex);
				throw ex;
			}

			// Trigger afterCommit callbacks, with an exception thrown there
			// propagated to callers but the transaction still considered as committed.
			try {
				triggerAfterCommit(status);
			} finally {
				triggerAfterCompletion(status, TransactionSynchronization.STATUS_COMMITTED);
			}

		} finally {
			cleanupAfterCompletion(status);
		}
	}

	/**
	 * This implementation of rollback handles participating in existing
	 * transactions. Delegates to {@code doRollback} and
	 * {@code doSetRollbackOnly}.
	 *
	 * @see #doRollback
	 * @see #doSetRollbackOnly
	 */
	@Override
	public final void rollback(TransactionStatus status) throws TransactionException {
		if (status.isCompleted()) {
			throw new IllegalTransactionStateException(
					"Transaction is already completed - do not call commit or rollback more than once per transaction");
		}

		DefaultTransactionStatus defStatus = (DefaultTransactionStatus) status;
		processRollback(defStatus, false);
	}

	/**
	 * Process an actual rollback.
	 * The completed flag has already been checked.
	 *
	 * @param status object representing the transaction
	 * @throws TransactionException in case of rollback failure
	 */
	private void processRollback(DefaultTransactionStatus status, boolean unexpected) {
		try {
			boolean unexpectedRollback = unexpected;

			try {
				triggerBeforeCompletion(status);

				if (status.hasSavepoint()) {
					if (status.isDebug()) {
						logger.debug("Rolling back transaction to savepoint");
					}
					status.rollbackToHeldSavepoint();
				} else if (status.isNewTransaction()) {
					if (status.isDebug()) {
						logger.debug("Initiating transaction rollback");
					}
					doRollback(status);
				} else {
					// Participating in larger transaction
					if (status.hasTransaction()) {
						if (status.isLocalRollbackOnly() || isGlobalRollbackOnParticipationFailure()) {
							if (status.isDebug()) {
								logger.debug("Participating transaction failed - marking existing transaction as rollback-only");
							}
							doSetRollbackOnly(status);
						} else {
							if (status.isDebug()) {
								logger.debug("Participating transaction failed - letting transaction originator decide on rollback");
							}
						}
					} else {
						logger.debug("Should roll back transaction but cannot - no transaction available");
					}
					// Unexpected rollback only matters here if we're asked to fail early
					if (!isFailEarlyOnGlobalRollbackOnly()) {
						unexpectedRollback = false;
					}
				}
			} catch (RuntimeException | Error ex) {
				triggerAfterCompletion(status, TransactionSynchronization.STATUS_UNKNOWN);
				throw ex;
			}

			triggerAfterCompletion(status, TransactionSynchronization.STATUS_ROLLED_BACK);

			// Raise UnexpectedRollbackException if we had a global rollback-only marker
			if (unexpectedRollback) {
				throw new UnexpectedRollbackException(
						"Transaction rolled back because it has been marked as rollback-only");
			}
		} finally {
			cleanupAfterCompletion(status);
		}
	}

	/**
	 * Invoke {@code doRollback}, handling rollback exceptions properly.
	 *
	 * @param status object representing the transaction
	 * @param ex     the thrown application exception or error
	 * @throws TransactionException in case of rollback failure
	 * @see #doRollback
	 */
	private void doRollbackOnCommitException(DefaultTransactionStatus status, Throwable ex) throws TransactionException {
		try {
			if (status.isNewTransaction()) {
				if (status.isDebug()) {
					logger.debug("Initiating transaction rollback after commit exception", ex);
				}
				doRollback(status);
			} else if (status.hasTransaction() && isGlobalRollbackOnParticipationFailure()) {
				if (status.isDebug()) {
					logger.debug("Marking existing transaction as rollback-only after commit exception", ex);
				}
				doSetRollbackOnly(status);
			}
		} catch (RuntimeException | Error rbex) {
			logger.error("Commit exception overridden by rollback exception", ex);
			triggerAfterCompletion(status, TransactionSynchronization.STATUS_UNKNOWN);
			throw rbex;
		}
		triggerAfterCompletion(status, TransactionSynchronization.STATUS_ROLLED_BACK);
	}


	/**
	 * Trigger {@code beforeCommit} callbacks.
	 *
	 * @param status object representing the transaction
	 */
	protected final void triggerBeforeCommit(DefaultTransactionStatus status) {
		if (status.isNewSynchronization()) {
			if (status.isDebug()) {
				logger.trace("Triggering beforeCommit synchronization");
			}
			TransactionSynchronizationUtils.triggerBeforeCommit(status.isReadOnly());
		}
	}

	/**
	 * Trigger {@code beforeCompletion} callbacks.
	 *
	 * @param status object representing the transaction
	 */
	protected final void triggerBeforeCompletion(DefaultTransactionStatus status) {
		if (status.isNewSynchronization()) {
			if (status.isDebug()) {
				logger.trace("Triggering beforeCompletion synchronization");
			}
			TransactionSynchronizationUtils.triggerBeforeCompletion();
		}
	}

	/**
	 * Trigger {@code afterCommit} callbacks.
	 *
	 * @param status object representing the transaction
	 */
	private void triggerAfterCommit(DefaultTransactionStatus status) {
		if (status.isNewSynchronization()) {
			if (status.isDebug()) {
				logger.trace("Triggering afterCommit synchronization");
			}
			TransactionSynchronizationUtils.triggerAfterCommit();
		}
	}

	/**
	 * Trigger {@code afterCompletion} callbacks.
	 *
	 * @param status           object representing the transaction
	 * @param completionStatus completion status according to TransactionSynchronization constants
	 */
	private void triggerAfterCompletion(DefaultTransactionStatus status, int completionStatus) {
		if (status.isNewSynchronization()) {
			List<TransactionSynchronization> synchronizations = TransactionSynchronizationManager.getSynchronizations();
			TransactionSynchronizationManager.clearSynchronization();
			if (!status.hasTransaction() || status.isNewTransaction()) {
				if (status.isDebug()) {
					logger.trace("Triggering afterCompletion synchronization");
				}
				// No transaction or new transaction for the current scope ->
				// invoke the afterCompletion callbacks immediately
				invokeAfterCompletion(synchronizations, completionStatus);
			} else if (!synchronizations.isEmpty()) {
				// Existing transaction that we participate in, controlled outside
				// of the scope of this Spring transaction manager -> try to register
				// an afterCompletion callback with the existing (JTA) transaction.
				registerAfterCompletionWithExistingTransaction(status.getTransaction(), synchronizations);
			}
		}
	}

	/**
	 * Actually invoke the {@code afterCompletion} methods of the
	 * given Spring TransactionSynchronization objects.
	 * <p>To be called by this abstract manager itself, or by special implementations
	 * of the {@code registerAfterCompletionWithExistingTransaction} callback.
	 *
	 * @param synchronizations a List of TransactionSynchronization objects
	 * @param completionStatus the completion status according to the
	 *                         constants in the TransactionSynchronization interface
	 * @see #registerAfterCompletionWithExistingTransaction(Object, java.util.List)
	 * @see TransactionSynchronization#STATUS_COMMITTED
	 * @see TransactionSynchronization#STATUS_ROLLED_BACK
	 * @see TransactionSynchronization#STATUS_UNKNOWN
	 */
	protected final void invokeAfterCompletion(List<TransactionSynchronization> synchronizations, int completionStatus) {
		TransactionSynchronizationUtils.invokeAfterCompletion(synchronizations, completionStatus);
	}

	/**
	 * Clean up after completion, clearing synchronization if necessary,
	 * and invoking doCleanupAfterCompletion.
	 *
	 * @param status object representing the transaction
	 * @see #doCleanupAfterCompletion
	 */
	private void cleanupAfterCompletion(DefaultTransactionStatus status) {
		status.setCompleted();
		if (status.isNewSynchronization()) {
			TransactionSynchronizationManager.clear();
		}
		if (status.isNewTransaction()) {
			doCleanupAfterCompletion(status.getTransaction());
		}
		if (status.getSuspendedResources() != null) {
			if (status.isDebug()) {
				logger.debug("Resuming suspended transaction after completion of inner transaction");
			}
			Object transaction = (status.hasTransaction() ? status.getTransaction() : null);
			resume(transaction, (SuspendedResourcesHolder) status.getSuspendedResources());
		}
	}


	//---------------------------------------------------------------------
	// Template methods to be implemented in subclasses
	//---------------------------------------------------------------------

	/**
	 * Return a transaction object for the current transaction state.
	 * <p>The returned object will usually be specific to the concrete transaction
	 * manager implementation, carrying corresponding transaction state in a
	 * modifiable fashion. This object will be passed into the other template
	 * methods (e.g. doBegin and doCommit), either directly or as part of a
	 * DefaultTransactionStatus instance.
	 * <p>The returned object should contain information about any existing
	 * transaction, that is, a transaction that has already started before the
	 * current {@code getTransaction} call on the transaction manager.
	 * Consequently, a {@code doGetTransaction} implementation will usually
	 * look for an existing transaction and store corresponding state in the
	 * returned transaction object.
	 *
	 * @return the current transaction object
	 * @throws org.springframework.transaction.CannotCreateTransactionException if transaction support is not available
	 * @throws TransactionException                                             in case of lookup or system errors
	 * @see #doBegin
	 * @see #doCommit
	 * @see #doRollback
	 * @see DefaultTransactionStatus#getTransaction
	 */
	protected abstract Object doGetTransaction() throws TransactionException;

	/**
	 * Check if the given transaction object indicates an existing transaction
	 * (that is, a transaction which has already started).
	 * <p>The result will be evaluated according to the specified propagation
	 * behavior for the new transaction. An existing transaction might get
	 * suspended (in case of PROPAGATION_REQUIRES_NEW), or the new transaction
	 * might participate in the existing one (in case of PROPAGATION_REQUIRED).
	 * <p>The default implementation returns {@code false}, assuming that
	 * participating in existing transactions is generally not supported.
	 * Subclasses are of course encouraged to provide such support.
<<<<<<< HEAD
	 *
	 * @param transaction transaction object returned by doGetTransaction
=======
	 * @param transaction the transaction object returned by doGetTransaction
>>>>>>> 3c4434bd
	 * @return if there is an existing transaction
	 * @throws TransactionException in case of system errors
	 * @see #doGetTransaction
	 */
	protected boolean isExistingTransaction(Object transaction) throws TransactionException {
		return false;
	}

	/**
	 * Return whether to use a savepoint for a nested transaction.
	 * <p>Default is {@code true}, which causes delegation to DefaultTransactionStatus
	 * for creating and holding a savepoint. If the transaction object does not implement
	 * the SavepointManager interface, a NestedTransactionNotSupportedException will be
	 * thrown. Else, the SavepointManager will be asked to create a new savepoint to
	 * demarcate the start of the nested transaction.
	 * <p>Subclasses can override this to return {@code false}, causing a further
	 * call to {@code doBegin} - within the context of an already existing transaction.
	 * The {@code doBegin} implementation needs to handle this accordingly in such
	 * a scenario. This is appropriate for JTA, for example.
	 *
	 * @see DefaultTransactionStatus#createAndHoldSavepoint
	 * @see DefaultTransactionStatus#rollbackToHeldSavepoint
	 * @see DefaultTransactionStatus#releaseHeldSavepoint
	 * @see #doBegin
	 */
	protected boolean useSavepointForNestedTransaction() {
		return true;
	}

	/**
	 * Begin a new transaction with semantics according to the given transaction
	 * definition. Does not have to care about applying the propagation behavior,
	 * as this has already been handled by this abstract manager.
	 * <p>This method gets called when the transaction manager has decided to actually
	 * start a new transaction. Either there wasn't any transaction before, or the
	 * previous transaction has been suspended.
	 * <p>A special scenario is a nested transaction without savepoint: If
	 * {@code useSavepointForNestedTransaction()} returns "false", this method
	 * will be called to start a nested transaction when necessary. In such a context,
	 * there will be an active transaction: The implementation of this method has
	 * to detect this and start an appropriate nested transaction.
<<<<<<< HEAD
	 *
	 * @param transaction transaction object returned by {@code doGetTransaction}
	 * @param definition  a TransactionDefinition instance, describing propagation
	 *                    behavior, isolation level, read-only flag, timeout, and transaction name
	 * @throws TransactionException                                                   in case of creation or system errors
	 * @throws org.springframework.transaction.NestedTransactionNotSupportedException if the underlying transaction does not support nesting
=======
	 * @param transaction the transaction object returned by {@code doGetTransaction}
	 * @param definition a TransactionDefinition instance, describing propagation
	 * behavior, isolation level, read-only flag, timeout, and transaction name
	 * @throws TransactionException in case of creation or system errors
	 * @throws org.springframework.transaction.NestedTransactionNotSupportedException
	 * if the underlying transaction does not support nesting
>>>>>>> 3c4434bd
	 */
	protected abstract void doBegin(Object transaction, TransactionDefinition definition)
			throws TransactionException;

	/**
	 * Suspend the resources of the current transaction.
	 * Transaction synchronization will already have been suspended.
	 * <p>The default implementation throws a TransactionSuspensionNotSupportedException,
	 * assuming that transaction suspension is generally not supported.
<<<<<<< HEAD
	 *
	 * @param transaction transaction object returned by {@code doGetTransaction}
=======
	 * @param transaction the transaction object returned by {@code doGetTransaction}
>>>>>>> 3c4434bd
	 * @return an object that holds suspended resources
	 * (will be kept unexamined for passing it into doResume)
	 * @throws org.springframework.transaction.TransactionSuspensionNotSupportedException if suspending is not supported by the transaction manager implementation
	 * @throws TransactionException                                                       in case of system errors
	 * @see #doResume
	 */
	protected Object doSuspend(Object transaction) throws TransactionException {
		throw new TransactionSuspensionNotSupportedException(
				"Transaction manager [" + getClass().getName() + "] does not support transaction suspension");
	}

	/**
	 * Resume the resources of the current transaction.
	 * Transaction synchronization will be resumed afterwards.
	 * <p>The default implementation throws a TransactionSuspensionNotSupportedException,
	 * assuming that transaction suspension is generally not supported.
<<<<<<< HEAD
	 *
	 * @param transaction        transaction object returned by {@code doGetTransaction}
=======
	 * @param transaction the transaction object returned by {@code doGetTransaction}
>>>>>>> 3c4434bd
	 * @param suspendedResources the object that holds suspended resources,
	 *                           as returned by doSuspend
	 * @throws org.springframework.transaction.TransactionSuspensionNotSupportedException if resuming is not supported by the transaction manager implementation
	 * @throws TransactionException                                                       in case of system errors
	 * @see #doSuspend
	 */
	protected void doResume(@Nullable Object transaction, Object suspendedResources) throws TransactionException {
		throw new TransactionSuspensionNotSupportedException(
				"Transaction manager [" + getClass().getName() + "] does not support transaction suspension");
	}

	/**
	 * Return whether to call {@code doCommit} on a transaction that has been
	 * marked as rollback-only in a global fashion.
	 * <p>Does not apply if an application locally sets the transaction to rollback-only
	 * via the TransactionStatus, but only to the transaction itself being marked as
	 * rollback-only by the transaction coordinator.
	 * <p>Default is "false": Local transaction strategies usually don't hold the rollback-only
	 * marker in the transaction itself, therefore they can't handle rollback-only transactions
	 * as part of transaction commit. Hence, AbstractPlatformTransactionManager will trigger
	 * a rollback in that case, throwing an UnexpectedRollbackException afterwards.
	 * <p>Override this to return "true" if the concrete transaction manager expects a
	 * {@code doCommit} call even for a rollback-only transaction, allowing for
	 * special handling there. This will, for example, be the case for JTA, where
	 * {@code UserTransaction.commit} will check the read-only flag itself and
	 * throw a corresponding RollbackException, which might include the specific reason
	 * (such as a transaction timeout).
	 * <p>If this method returns "true" but the {@code doCommit} implementation does not
	 * throw an exception, this transaction manager will throw an UnexpectedRollbackException
	 * itself. This should not be the typical case; it is mainly checked to cover misbehaving
	 * JTA providers that silently roll back even when the rollback has not been requested
	 * by the calling code.
	 *
	 * @see #doCommit
	 * @see DefaultTransactionStatus#isGlobalRollbackOnly()
	 * @see DefaultTransactionStatus#isLocalRollbackOnly()
	 * @see org.springframework.transaction.TransactionStatus#setRollbackOnly()
	 * @see org.springframework.transaction.UnexpectedRollbackException
	 * @see javax.transaction.UserTransaction#commit()
	 * @see javax.transaction.RollbackException
	 */
	protected boolean shouldCommitOnGlobalRollbackOnly() {
		return false;
	}

	/**
	 * Make preparations for commit, to be performed before the
	 * {@code beforeCommit} synchronization callbacks occur.
	 * <p>Note that exceptions will get propagated to the commit caller
	 * and cause a rollback of the transaction.
	 *
	 * @param status the status representation of the transaction
	 * @throws RuntimeException in case of errors; will be <b>propagated to the caller</b>
	 *                          (note: do not throw TransactionException subclasses here!)
	 */
	protected void prepareForCommit(DefaultTransactionStatus status) {
	}

	/**
	 * Perform an actual commit of the given transaction.
	 * <p>An implementation does not need to check the "new transaction" flag
	 * or the rollback-only flag; this will already have been handled before.
	 * Usually, a straight commit will be performed on the transaction object
	 * contained in the passed-in status.
	 *
	 * @param status the status representation of the transaction
	 * @throws TransactionException in case of commit or system errors
	 * @see DefaultTransactionStatus#getTransaction
	 */
	protected abstract void doCommit(DefaultTransactionStatus status) throws TransactionException;

	/**
	 * Perform an actual rollback of the given transaction.
	 * <p>An implementation does not need to check the "new transaction" flag;
	 * this will already have been handled before. Usually, a straight rollback
	 * will be performed on the transaction object contained in the passed-in status.
	 *
	 * @param status the status representation of the transaction
	 * @throws TransactionException in case of system errors
	 * @see DefaultTransactionStatus#getTransaction
	 */
	protected abstract void doRollback(DefaultTransactionStatus status) throws TransactionException;

	/**
	 * Set the given transaction rollback-only. Only called on rollback
	 * if the current transaction participates in an existing one.
	 * <p>The default implementation throws an IllegalTransactionStateException,
	 * assuming that participating in existing transactions is generally not
	 * supported. Subclasses are of course encouraged to provide such support.
	 *
	 * @param status the status representation of the transaction
	 * @throws TransactionException in case of system errors
	 */
	protected void doSetRollbackOnly(DefaultTransactionStatus status) throws TransactionException {
		throw new IllegalTransactionStateException(
				"Participating in existing transactions is not supported - when 'isExistingTransaction' " +
						"returns true, appropriate 'doSetRollbackOnly' behavior must be provided");
	}

	/**
	 * Register the given list of transaction synchronizations with the existing transaction.
	 * <p>Invoked when the control of the Spring transaction manager and thus all Spring
	 * transaction synchronizations end, without the transaction being completed yet. This
	 * is for example the case when participating in an existing JTA or EJB CMT transaction.
	 * <p>The default implementation simply invokes the {@code afterCompletion} methods
	 * immediately, passing in "STATUS_UNKNOWN". This is the best we can do if there's no
	 * chance to determine the actual outcome of the outer transaction.
<<<<<<< HEAD
	 *
	 * @param transaction      transaction object returned by {@code doGetTransaction}
=======
	 * @param transaction the transaction object returned by {@code doGetTransaction}
>>>>>>> 3c4434bd
	 * @param synchronizations a List of TransactionSynchronization objects
	 * @throws TransactionException in case of system errors
	 * @see #invokeAfterCompletion(java.util.List, int)
	 * @see TransactionSynchronization#afterCompletion(int)
	 * @see TransactionSynchronization#STATUS_UNKNOWN
	 */
	protected void registerAfterCompletionWithExistingTransaction(
			Object transaction, List<TransactionSynchronization> synchronizations) throws TransactionException {

		logger.debug("Cannot register Spring after-completion synchronization with existing transaction - " +
				"processing Spring after-completion callbacks immediately, with outcome status 'unknown'");
		invokeAfterCompletion(synchronizations, TransactionSynchronization.STATUS_UNKNOWN);
	}

	/**
	 * Cleanup resources after transaction completion.
	 * <p>Called after {@code doCommit} and {@code doRollback} execution,
	 * on any outcome. The default implementation does nothing.
	 * <p>Should not throw any exceptions but just issue warnings on errors.
<<<<<<< HEAD
	 *
	 * @param transaction transaction object returned by {@code doGetTransaction}
=======
	 * @param transaction the transaction object returned by {@code doGetTransaction}
>>>>>>> 3c4434bd
	 */
	protected void doCleanupAfterCompletion(Object transaction) {
	}


	//---------------------------------------------------------------------
	// Serialization support
	//---------------------------------------------------------------------

	private void readObject(ObjectInputStream ois) throws IOException, ClassNotFoundException {
		// Rely on default serialization; just initialize state after deserialization.
		ois.defaultReadObject();

		// Initialize transient fields.
		this.logger = LogFactory.getLog(getClass());
	}


	/**
	 * Holder for suspended resources.
	 * Used internally by {@code suspend} and {@code resume}.
	 */
	protected static final class SuspendedResourcesHolder {

		@Nullable
		private final Object suspendedResources;

		@Nullable
		private List<TransactionSynchronization> suspendedSynchronizations;

		@Nullable
		private String name;

		private boolean readOnly;

		@Nullable
		private Integer isolationLevel;

		private boolean wasActive;

		private SuspendedResourcesHolder(Object suspendedResources) {
			this.suspendedResources = suspendedResources;
		}

		private SuspendedResourcesHolder(
				@Nullable Object suspendedResources, List<TransactionSynchronization> suspendedSynchronizations,
				@Nullable String name, boolean readOnly, @Nullable Integer isolationLevel, boolean wasActive) {

			this.suspendedResources = suspendedResources;
			this.suspendedSynchronizations = suspendedSynchronizations;
			this.name = name;
			this.readOnly = readOnly;
			this.isolationLevel = isolationLevel;
			this.wasActive = wasActive;
		}
	}

}<|MERGE_RESOLUTION|>--- conflicted
+++ resolved
@@ -375,19 +375,9 @@
 				logger.debug("Creating new transaction with name [" + def.getName() + "]: " + def);
 			}
 			try {
-<<<<<<< HEAD
-				boolean newSynchronization = (getTransactionSynchronization() != SYNCHRONIZATION_NEVER);
-				DefaultTransactionStatus status = newTransactionStatus(
-						def, transaction, true, newSynchronization, debugEnabled, suspendedResources);
-				doBegin(transaction, def);
-				prepareSynchronization(status, def);
-				return status;
-			} catch (RuntimeException | Error ex) {
-=======
 				return startTransaction(def, transaction, debugEnabled, suspendedResources);
 			}
 			catch (RuntimeException | Error ex) {
->>>>>>> 3c4434bd
 				resume(null, suspendedResources);
 				throw ex;
 			}
@@ -445,19 +435,9 @@
 			}
 			SuspendedResourcesHolder suspendedResources = suspend(transaction);
 			try {
-<<<<<<< HEAD
-				boolean newSynchronization = (getTransactionSynchronization() != SYNCHRONIZATION_NEVER);
-				DefaultTransactionStatus status = newTransactionStatus(
-						definition, transaction, true, newSynchronization, debugEnabled, suspendedResources);
-				doBegin(transaction, definition);
-				prepareSynchronization(status, definition);
-				return status;
-			} catch (RuntimeException | Error beginEx) {
-=======
 				return startTransaction(definition, transaction, debugEnabled, suspendedResources);
 			}
 			catch (RuntimeException | Error beginEx) {
->>>>>>> 3c4434bd
 				resumeAfterBeginException(transaction, suspendedResources, beginEx);
 				throw beginEx;
 			}
@@ -1070,12 +1050,7 @@
 	 * <p>The default implementation returns {@code false}, assuming that
 	 * participating in existing transactions is generally not supported.
 	 * Subclasses are of course encouraged to provide such support.
-<<<<<<< HEAD
-	 *
-	 * @param transaction transaction object returned by doGetTransaction
-=======
 	 * @param transaction the transaction object returned by doGetTransaction
->>>>>>> 3c4434bd
 	 * @return if there is an existing transaction
 	 * @throws TransactionException in case of system errors
 	 * @see #doGetTransaction
@@ -1117,21 +1092,12 @@
 	 * will be called to start a nested transaction when necessary. In such a context,
 	 * there will be an active transaction: The implementation of this method has
 	 * to detect this and start an appropriate nested transaction.
-<<<<<<< HEAD
-	 *
-	 * @param transaction transaction object returned by {@code doGetTransaction}
-	 * @param definition  a TransactionDefinition instance, describing propagation
-	 *                    behavior, isolation level, read-only flag, timeout, and transaction name
-	 * @throws TransactionException                                                   in case of creation or system errors
-	 * @throws org.springframework.transaction.NestedTransactionNotSupportedException if the underlying transaction does not support nesting
-=======
 	 * @param transaction the transaction object returned by {@code doGetTransaction}
 	 * @param definition a TransactionDefinition instance, describing propagation
 	 * behavior, isolation level, read-only flag, timeout, and transaction name
 	 * @throws TransactionException in case of creation or system errors
 	 * @throws org.springframework.transaction.NestedTransactionNotSupportedException
 	 * if the underlying transaction does not support nesting
->>>>>>> 3c4434bd
 	 */
 	protected abstract void doBegin(Object transaction, TransactionDefinition definition)
 			throws TransactionException;
@@ -1141,12 +1107,7 @@
 	 * Transaction synchronization will already have been suspended.
 	 * <p>The default implementation throws a TransactionSuspensionNotSupportedException,
 	 * assuming that transaction suspension is generally not supported.
-<<<<<<< HEAD
-	 *
-	 * @param transaction transaction object returned by {@code doGetTransaction}
-=======
 	 * @param transaction the transaction object returned by {@code doGetTransaction}
->>>>>>> 3c4434bd
 	 * @return an object that holds suspended resources
 	 * (will be kept unexamined for passing it into doResume)
 	 * @throws org.springframework.transaction.TransactionSuspensionNotSupportedException if suspending is not supported by the transaction manager implementation
@@ -1163,12 +1124,7 @@
 	 * Transaction synchronization will be resumed afterwards.
 	 * <p>The default implementation throws a TransactionSuspensionNotSupportedException,
 	 * assuming that transaction suspension is generally not supported.
-<<<<<<< HEAD
-	 *
-	 * @param transaction        transaction object returned by {@code doGetTransaction}
-=======
 	 * @param transaction the transaction object returned by {@code doGetTransaction}
->>>>>>> 3c4434bd
 	 * @param suspendedResources the object that holds suspended resources,
 	 *                           as returned by doSuspend
 	 * @throws org.springframework.transaction.TransactionSuspensionNotSupportedException if resuming is not supported by the transaction manager implementation
@@ -1276,12 +1232,7 @@
 	 * <p>The default implementation simply invokes the {@code afterCompletion} methods
 	 * immediately, passing in "STATUS_UNKNOWN". This is the best we can do if there's no
 	 * chance to determine the actual outcome of the outer transaction.
-<<<<<<< HEAD
-	 *
-	 * @param transaction      transaction object returned by {@code doGetTransaction}
-=======
 	 * @param transaction the transaction object returned by {@code doGetTransaction}
->>>>>>> 3c4434bd
 	 * @param synchronizations a List of TransactionSynchronization objects
 	 * @throws TransactionException in case of system errors
 	 * @see #invokeAfterCompletion(java.util.List, int)
@@ -1301,12 +1252,7 @@
 	 * <p>Called after {@code doCommit} and {@code doRollback} execution,
 	 * on any outcome. The default implementation does nothing.
 	 * <p>Should not throw any exceptions but just issue warnings on errors.
-<<<<<<< HEAD
-	 *
-	 * @param transaction transaction object returned by {@code doGetTransaction}
-=======
 	 * @param transaction the transaction object returned by {@code doGetTransaction}
->>>>>>> 3c4434bd
 	 */
 	protected void doCleanupAfterCompletion(Object transaction) {
 	}
