--- conflicted
+++ resolved
@@ -390,12 +390,7 @@
 	 * as argument for the {@code beforeCommit} callback, to be able
 	 * to suppress change detection on commit. The present method is meant
 	 * to be used for earlier read-only checks, for example to set the
-<<<<<<< HEAD
-	 * flush mode of a Hibernate Session to "FlushMode.NEVER" upfront.
-	 *
-=======
 	 * flush mode of a Hibernate Session to "FlushMode.MANUAL" upfront.
->>>>>>> 3c4434bd
 	 * @see org.springframework.transaction.TransactionDefinition#isReadOnly()
 	 * @see TransactionSynchronization#beforeCommit(boolean)
 	 */
